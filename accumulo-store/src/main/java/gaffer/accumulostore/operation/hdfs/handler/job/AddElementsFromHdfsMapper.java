/*
 * Copyright 2016 Crown Copyright
 *
 * Licensed under the Apache License, Version 2.0 (the "License");
 * you may not use this file except in compliance with the License.
 * You may obtain a copy of the License at
 *
 *     http://www.apache.org/licenses/LICENSE-2.0
 *
 * Unless required by applicable law or agreed to in writing, software
 * distributed under the License is distributed on an "AS IS" BASIS,
 * WITHOUT WARRANTIES OR CONDITIONS OF ANY KIND, either express or implied.
 * See the License for the specific language governing permissions and
 * limitations under the License.
 */
package gaffer.accumulostore.operation.hdfs.handler.job;

import gaffer.accumulostore.key.AccumuloElementConverter;
import gaffer.accumulostore.key.exception.AccumuloElementConversionException;
import gaffer.accumulostore.utils.AccumuloStoreConstants;
import gaffer.accumulostore.utils.Pair;
import gaffer.commonutil.CommonConstants;
import gaffer.data.element.Element;
import gaffer.data.elementdefinition.exception.SchemaException;
<<<<<<< HEAD
import gaffer.operation.simple.hdfs.handler.AbstractAddElementsFromHdfsJobFactory;
=======
import gaffer.operation.simple.hdfs.handler.AddElementsFromHdfsJobFactory;
>>>>>>> 46de84a1
import gaffer.operation.simple.hdfs.handler.mapper.AbstractAddElementsFromHdfsMapper;
import gaffer.store.schema.Schema;
import org.apache.accumulo.core.data.Key;
import org.apache.accumulo.core.data.Value;

import java.io.IOException;
import java.io.UnsupportedEncodingException;
import java.lang.reflect.InvocationTargetException;

public class AddElementsFromHdfsMapper<KEY_IN, VALUE_IN>
        extends AbstractAddElementsFromHdfsMapper<KEY_IN, VALUE_IN, Key, Value> {
    private AccumuloElementConverter elementConverter;

    @Override
    protected void setup(final Context context) {
        super.setup(context);

        final Schema schema;
        try {
            schema = Schema.fromJson(context.getConfiguration()
<<<<<<< HEAD
                    .get(AbstractAddElementsFromHdfsJobFactory.SCHEMA).getBytes(AccumuloStoreConstants.UTF_8_CHARSET));
=======
                    .get(AddElementsFromHdfsJobFactory.SCHEMA).getBytes(CommonConstants.UTF_8));
>>>>>>> 46de84a1
        } catch (final UnsupportedEncodingException e) {
            throw new SchemaException("Unable to deserialise the schema from JSON");
        }

        final String converterClass = context.getConfiguration().get(AccumuloStoreConstants.ACCUMULO_ELEMENT_CONVERTER_CLASS);
        try {
            final Class<?> elementConverterClass = Class.forName(converterClass);
            elementConverter = (AccumuloElementConverter) elementConverterClass.getConstructor(Schema.class)
                    .newInstance(schema);
        } catch (ClassNotFoundException | InstantiationException | IllegalAccessException | IllegalArgumentException
                | InvocationTargetException | NoSuchMethodException | SecurityException e) {
            throw new IllegalArgumentException("Element converter could not be created: " + converterClass, e);
        }
    }

    @Override
    protected void map(final Element element, final Context context) throws IOException, InterruptedException {
        final Pair<Key> keyPair;
        try {
            keyPair = elementConverter.getKeysFromElement(element);
        } catch (final AccumuloElementConversionException e) {
            throw new IllegalArgumentException(e.getMessage(), e);
        }

        final Value value;
        try {
            value = elementConverter.getValueFromElement(element);
        } catch (final AccumuloElementConversionException e) {
            throw new IllegalArgumentException(e.getMessage(), e);
        }

        context.write(keyPair.getFirst(), value);
        if (keyPair.getSecond() != null) {
            context.write(keyPair.getSecond(), value);
        }
        context.getCounter("Bulk import", element.getClass().getSimpleName() + " count").increment(1L);
    }
}<|MERGE_RESOLUTION|>--- conflicted
+++ resolved
@@ -22,16 +22,11 @@
 import gaffer.commonutil.CommonConstants;
 import gaffer.data.element.Element;
 import gaffer.data.elementdefinition.exception.SchemaException;
-<<<<<<< HEAD
-import gaffer.operation.simple.hdfs.handler.AbstractAddElementsFromHdfsJobFactory;
-=======
 import gaffer.operation.simple.hdfs.handler.AddElementsFromHdfsJobFactory;
->>>>>>> 46de84a1
 import gaffer.operation.simple.hdfs.handler.mapper.AbstractAddElementsFromHdfsMapper;
 import gaffer.store.schema.Schema;
 import org.apache.accumulo.core.data.Key;
 import org.apache.accumulo.core.data.Value;
-
 import java.io.IOException;
 import java.io.UnsupportedEncodingException;
 import java.lang.reflect.InvocationTargetException;
@@ -47,11 +42,7 @@
         final Schema schema;
         try {
             schema = Schema.fromJson(context.getConfiguration()
-<<<<<<< HEAD
-                    .get(AbstractAddElementsFromHdfsJobFactory.SCHEMA).getBytes(AccumuloStoreConstants.UTF_8_CHARSET));
-=======
                     .get(AddElementsFromHdfsJobFactory.SCHEMA).getBytes(CommonConstants.UTF_8));
->>>>>>> 46de84a1
         } catch (final UnsupportedEncodingException e) {
             throw new SchemaException("Unable to deserialise the schema from JSON");
         }

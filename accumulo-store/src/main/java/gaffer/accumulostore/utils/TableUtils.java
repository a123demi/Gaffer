--- conflicted
+++ resolved
@@ -18,10 +18,8 @@
 
 import gaffer.accumulostore.AccumuloProperties;
 import gaffer.accumulostore.AccumuloStore;
-import gaffer.accumulostore.key.AccumuloElementConverter;
 import gaffer.accumulostore.key.AccumuloKeyPackage;
 import gaffer.accumulostore.key.exception.IteratorSettingException;
-import gaffer.accumulostore.key.impl.ValidatorFilter;
 import gaffer.data.elementdefinition.schema.DataSchema;
 import gaffer.store.StoreException;
 import gaffer.store.schema.StoreSchema;
@@ -32,7 +30,6 @@
 import org.apache.accumulo.core.client.BatchWriterConfig;
 import org.apache.accumulo.core.client.Connector;
 import org.apache.accumulo.core.client.Instance;
-import org.apache.accumulo.core.client.IteratorSetting;
 import org.apache.accumulo.core.client.MutationsRejectedException;
 import org.apache.accumulo.core.client.TableExistsException;
 import org.apache.accumulo.core.client.TableNotFoundException;
@@ -81,7 +78,7 @@
      */
     public static void ensureTableExists(final AccumuloStore store) throws StoreException {
         final Connector conn;
-            conn = store.getConnection();
+        conn = store.getConnection();
         if (!conn.tableOperations().exists(store.getProperties().getTable())) {
             try {
                 TableUtils.createTable(store);
@@ -98,8 +95,8 @@
      * specified time period.
      *
      * @param store the accumulo store
-     * @throws StoreException        failure to create accumulo connection or  add iterator settings
-     * @throws TableExistsException     failure to create table
+     * @throws StoreException       failure to create accumulo connection or  add iterator settings
+     * @throws TableExistsException failure to create table
      */
     public static void createTable(final AccumuloStore store)
             throws StoreException, TableExistsException {
@@ -132,32 +129,20 @@
                     store.getKeyPackage().getIteratorFactory().getAggregatorIteratorSetting(store));
             LOGGER.info("Combiner iterator to table for all scopes");
 
-<<<<<<< HEAD
             if (store.getProperties().getEnableValidatorIterator()) {
                 // Add validator iterator to table for all scopes
                 LOGGER.info("Adding validator iterator to table for all scopes");
                 connector.tableOperations().attachIterator(tableName,
-                        getValidatorIterator(store.getDataSchema(), store.getStoreSchema(), store.getKeyPackage().getKeyConverter()));
+                        store.getKeyPackage().getIteratorFactory().getValidatorIteratorSetting(store));
                 LOGGER.info("Added validator iterator to table for all scopes");
             } else {
                 LOGGER.info("Validator iterator has been disabled");
             }
 
-        } catch (AccumuloSecurityException | TableNotFoundException e) {
-            throw new AccumuloException(e);
-        }
-=======
-            // Add age off iterator to table for all scopes
-            LOGGER.info("Adding age off iterator to table for all scopes");
-            final Long ageOfTimeInMils = 24L * 60L * 60L * 1000L * store.getProperties().getAgeOffTimeInDays();
-            connector.tableOperations().attachIterator(tableName, getAgeOffIteratorSetting(ageOfTimeInMils));
-            LOGGER.info("Added age off iterator to table for all scopes");
         } catch (AccumuloSecurityException | TableNotFoundException | AccumuloException | IteratorSettingException e) {
             throw new StoreException(e.getMessage(), e);
         }
         addUpdateUtilsTable(store);
->>>>>>> 8d0549ec
-
     }
 
     /**
@@ -301,15 +286,6 @@
         }
     }
 
-    private static IteratorSetting getValidatorIterator(final DataSchema dataSchema, final StoreSchema storeSchema, final AccumuloElementConverter keyConverter) {
-        return new IteratorSettingBuilder(AccumuloStoreConstants.VALIDATOR_ITERATOR_PRIORITY,
-                AccumuloStoreConstants.VALIDATOR_ITERATOR_NAME, ValidatorFilter.class)
-                .dataSchema(dataSchema)
-                .storeSchema(storeSchema)
-                .keyConverter(keyConverter)
-                .build();
-    }
-
     private static Range getTableSetupRange(final String table) {
         try {
             return new Range(getTableSetupKey(table.getBytes(AccumuloStoreConstants.UTF_8_CHARSET), false),

/*
 * Copyright 2016 Crown Copyright
 *
 * Licensed under the Apache License, Version 2.0 (the "License");
 * you may not use this file except in compliance with the License.
 * You may obtain a copy of the License at
 *
 *     http://www.apache.org/licenses/LICENSE-2.0
 *
 * Unless required by applicable law or agreed to in writing, software
 * distributed under the License is distributed on an "AS IS" BASIS,
 * WITHOUT WARRANTIES OR CONDITIONS OF ANY KIND, either express or implied.
 * See the License for the specific language governing permissions and
 * limitations under the License.
 */
package gaffer.accumulostore.utils;

<<<<<<< HEAD
import edu.umd.cs.findbugs.annotations.SuppressFBWarnings;
=======
import java.io.BufferedOutputStream;
import java.io.BufferedReader;
import java.io.IOException;
import java.io.InputStreamReader;
import java.io.PrintStream;
import java.util.Collection;
import java.util.SortedSet;
import java.util.TreeSet;

>>>>>>> 309ff5f7
import org.apache.accumulo.core.client.AccumuloException;
import org.apache.accumulo.core.client.AccumuloSecurityException;
import org.apache.accumulo.core.client.Connector;
import org.apache.accumulo.core.client.TableNotFoundException;
import org.apache.commons.codec.binary.Base64;
import org.apache.hadoop.fs.FSDataInputStream;
import org.apache.hadoop.fs.FileStatus;
import org.apache.hadoop.fs.FileSystem;
import org.apache.hadoop.fs.Path;
import org.apache.hadoop.fs.permission.FsAction;
import org.apache.hadoop.fs.permission.FsPermission;
import org.apache.hadoop.io.Text;

<<<<<<< HEAD
import java.io.BufferedOutputStream;
import java.io.BufferedReader;
import java.io.IOException;
import java.io.InputStreamReader;
import java.io.PrintStream;
import java.util.Collection;
import java.util.SortedSet;
import java.util.TreeSet;
=======
import edu.umd.cs.findbugs.annotations.SuppressFBWarnings;
>>>>>>> 309ff5f7

/**
 * Utility methods for adding data to Accumulo.
 */
public final class IngestUtils {
    private static final FsPermission ACC_DIR_PERMS = new FsPermission(FsAction.ALL, FsAction.ALL, FsAction.ALL);
    private static final FsPermission ACC_FILE_PERMS = new FsPermission(FsAction.ALL, FsAction.ALL, FsAction.ALL);

    private IngestUtils() {
        // private to prevent this class being instantiated.
        // All methods are static and should be called directly.
    }

    /**
     * Get the existing splits from a table in Accumulo and write a splits file.
     * The number of splits is returned.
     *
     * @param conn
     *            - An existing connection to an Accumulo instance
     * @param table
     *            - The table name
     * @param fs
     *            - The FileSystem in which to create the splits file
     * @param splitsFile
     *            - A Path for the output splits file
     * @return The number of splits in the table
     * @throws IOException for any IO issues reading from the file system. Other accumulo exceptions are caught and wrapped in an IOException.
     */
    public static int createSplitsFile(final Connector conn, final String table, final FileSystem fs,
            final Path splitsFile) throws IOException {
        // Get the splits from the table
        Collection<Text> splits;
        try {
            splits = conn.tableOperations().listSplits(table);
        } catch (TableNotFoundException | AccumuloSecurityException | AccumuloException e) {
            throw new IOException(e.getMessage(), e);
        }

        try (final PrintStream out = new PrintStream(new BufferedOutputStream(fs.create(splitsFile, true)), false,
                Constants.UTF_8_CHARSET)) {
            // Write the splits to file
            if (splits.isEmpty()) {
                out.close();
                return 0;
            }

            for (final Text split : splits) {
                out.println(new String(Base64.encodeBase64(split.getBytes()), Constants.UTF_8_CHARSET));
            }
<<<<<<< HEAD
=======
        } catch (final IOException e) {
            throw new IOException(e.getMessage(), e);
>>>>>>> 309ff5f7
        }

        return splits.size();
    }

    /**
     * Given some split points, write a Base64 encoded splits file
     *
<<<<<<< HEAD
     * @param splits     - A Collection of splits
     * @param fs         - The FileSystem in which to create the splits file
     * @param splitsFile - A Path for the output splits file
     * @throws IOException for any IO issues writing to the file system.
=======
     * @param splits
     *            - A Collection of splits
     * @param fs
     *            - The FileSystem in which to create the splits file
     * @param splitsFile
     *            - A Path for the output splits file
     * @throws java.io.IOException
>>>>>>> 309ff5f7
     */
    public static void writeSplitsFile(final Collection<Text> splits, final FileSystem fs, final Path splitsFile)
            throws IOException {
        try (final PrintStream out = new PrintStream(new BufferedOutputStream(fs.create(splitsFile, true)), false,
                Constants.UTF_8_CHARSET)) {
            for (final Text split : splits) {
                out.println(new String(Base64.encodeBase64(split.getBytes()), Constants.UTF_8_CHARSET));
            }
        }
    }

    /**
     * Read a splits file and get the number of split points within
     *
     * @param fs
     *            - The FileSystem in which to create the splits file
     * @param splitsFile
     *            - A Path for the output splits file
     * @return An integer representing the number of entries in the file.
     * @throws IOException for any IO issues reading from the file system.
     */
    @SuppressFBWarnings(value = "RV_DONT_JUST_NULL_CHECK_READLINE", justification = "Simply counts the number of lines in the file")
    public static int getNumSplits(final FileSystem fs, final Path splitsFile) throws IOException {
        int numSplits = 0;
        try (final FSDataInputStream fis = fs.open(splitsFile);
<<<<<<< HEAD
             final BufferedReader reader = new BufferedReader(new InputStreamReader(fis, Constants.UTF_8_CHARSET))) {
=======
                final BufferedReader reader = new BufferedReader(new InputStreamReader(fis, Constants.UTF_8_CHARSET))) {
>>>>>>> 309ff5f7
            while (reader.readLine() != null) {
                ++numSplits;
            }
        }

        return numSplits;
    }

    /**
     * Read a Base64 encoded splits file and return the splits as Text objects
     *
<<<<<<< HEAD
     * @param fs         - The FileSystem in which to create the splits file
     * @param splitsFile - A Path for the output splits file
     * @return A set of Text objects representing the locations of split points in HDFS
     * @throws IOException for any IO issues reading from the file system.
=======
     * @param fs
     *            - The FileSystem in which to create the splits file
     * @param splitsFile
     *            - A Path for the output splits file
     * @return A set of Text objects representing the locations of split points
     *         in HDFS
     * @throws java.io.IOException
>>>>>>> 309ff5f7
     */
    public static SortedSet<Text> getSplitsFromFile(final FileSystem fs, final Path splitsFile) throws IOException {
        final SortedSet<Text> splits = new TreeSet<>();

        try (final FSDataInputStream fis = fs.open(splitsFile);
                final BufferedReader reader = new BufferedReader(new InputStreamReader(fis, Constants.UTF_8_CHARSET))) {
            String line;
            while ((line = reader.readLine()) != null) {
                splits.add(new Text(Base64.decodeBase64(line)));
            }
        }

        return splits;
    }

    /**
     * Modify the permissions on a directory and its contents to allow Accumulo
     * access.
     *
<<<<<<< HEAD
     * @param fs      - The FileSystem in which to create the splits file
     * @param dirPath - The Path to the directory
     * @throws IOException for any IO issues interacting with the file system.
=======
     * @param fs
     *            - The FileSystem in which to create the splits file
     * @param dirPath
     *            - The Path to the directory
     * @throws java.io.IOException
>>>>>>> 309ff5f7
     */
    public static void setDirectoryPermsForAccumulo(final FileSystem fs, final Path dirPath) throws IOException {
        if (!fs.getFileStatus(dirPath).isDirectory()) {
            throw new RuntimeException(dirPath + " is not a directory");
        }
        fs.setPermission(dirPath, ACC_DIR_PERMS);
        for (final FileStatus file : fs.listStatus(dirPath)) {
            fs.setPermission(file.getPath(), ACC_FILE_PERMS);
        }
    }
}<|MERGE_RESOLUTION|>--- conflicted
+++ resolved
@@ -15,19 +15,7 @@
  */
 package gaffer.accumulostore.utils;
 
-<<<<<<< HEAD
 import edu.umd.cs.findbugs.annotations.SuppressFBWarnings;
-=======
-import java.io.BufferedOutputStream;
-import java.io.BufferedReader;
-import java.io.IOException;
-import java.io.InputStreamReader;
-import java.io.PrintStream;
-import java.util.Collection;
-import java.util.SortedSet;
-import java.util.TreeSet;
-
->>>>>>> 309ff5f7
 import org.apache.accumulo.core.client.AccumuloException;
 import org.apache.accumulo.core.client.AccumuloSecurityException;
 import org.apache.accumulo.core.client.Connector;
@@ -40,8 +28,6 @@
 import org.apache.hadoop.fs.permission.FsAction;
 import org.apache.hadoop.fs.permission.FsPermission;
 import org.apache.hadoop.io.Text;
-
-<<<<<<< HEAD
 import java.io.BufferedOutputStream;
 import java.io.BufferedReader;
 import java.io.IOException;
@@ -50,9 +36,6 @@
 import java.util.Collection;
 import java.util.SortedSet;
 import java.util.TreeSet;
-=======
-import edu.umd.cs.findbugs.annotations.SuppressFBWarnings;
->>>>>>> 309ff5f7
 
 /**
  * Utility methods for adding data to Accumulo.
@@ -70,19 +53,15 @@
      * Get the existing splits from a table in Accumulo and write a splits file.
      * The number of splits is returned.
      *
-     * @param conn
-     *            - An existing connection to an Accumulo instance
-     * @param table
-     *            - The table name
-     * @param fs
-     *            - The FileSystem in which to create the splits file
-     * @param splitsFile
-     *            - A Path for the output splits file
+     * @param conn       - An existing connection to an Accumulo instance
+     * @param table      - The table name
+     * @param fs         - The FileSystem in which to create the splits file
+     * @param splitsFile - A Path for the output splits file
      * @return The number of splits in the table
      * @throws IOException for any IO issues reading from the file system. Other accumulo exceptions are caught and wrapped in an IOException.
      */
     public static int createSplitsFile(final Connector conn, final String table, final FileSystem fs,
-            final Path splitsFile) throws IOException {
+                                       final Path splitsFile) throws IOException {
         // Get the splits from the table
         Collection<Text> splits;
         try {
@@ -102,33 +81,18 @@
             for (final Text split : splits) {
                 out.println(new String(Base64.encodeBase64(split.getBytes()), Constants.UTF_8_CHARSET));
             }
-<<<<<<< HEAD
-=======
-        } catch (final IOException e) {
-            throw new IOException(e.getMessage(), e);
->>>>>>> 309ff5f7
         }
-
         return splits.size();
     }
 
     /**
      * Given some split points, write a Base64 encoded splits file
+     * <p>
      *
-<<<<<<< HEAD
      * @param splits     - A Collection of splits
      * @param fs         - The FileSystem in which to create the splits file
      * @param splitsFile - A Path for the output splits file
      * @throws IOException for any IO issues writing to the file system.
-=======
-     * @param splits
-     *            - A Collection of splits
-     * @param fs
-     *            - The FileSystem in which to create the splits file
-     * @param splitsFile
-     *            - A Path for the output splits file
-     * @throws java.io.IOException
->>>>>>> 309ff5f7
      */
     public static void writeSplitsFile(final Collection<Text> splits, final FileSystem fs, final Path splitsFile)
             throws IOException {
@@ -143,10 +107,8 @@
     /**
      * Read a splits file and get the number of split points within
      *
-     * @param fs
-     *            - The FileSystem in which to create the splits file
-     * @param splitsFile
-     *            - A Path for the output splits file
+     * @param fs         - The FileSystem in which to create the splits file
+     * @param splitsFile - A Path for the output splits file
      * @return An integer representing the number of entries in the file.
      * @throws IOException for any IO issues reading from the file system.
      */
@@ -154,11 +116,7 @@
     public static int getNumSplits(final FileSystem fs, final Path splitsFile) throws IOException {
         int numSplits = 0;
         try (final FSDataInputStream fis = fs.open(splitsFile);
-<<<<<<< HEAD
              final BufferedReader reader = new BufferedReader(new InputStreamReader(fis, Constants.UTF_8_CHARSET))) {
-=======
-                final BufferedReader reader = new BufferedReader(new InputStreamReader(fis, Constants.UTF_8_CHARSET))) {
->>>>>>> 309ff5f7
             while (reader.readLine() != null) {
                 ++numSplits;
             }
@@ -169,27 +127,20 @@
 
     /**
      * Read a Base64 encoded splits file and return the splits as Text objects
+     * <p>
      *
-<<<<<<< HEAD
      * @param fs         - The FileSystem in which to create the splits file
      * @param splitsFile - A Path for the output splits file
-     * @return A set of Text objects representing the locations of split points in HDFS
+     * @return A set of Text objects representing the locations of split points
+     * in HDFS
      * @throws IOException for any IO issues reading from the file system.
-=======
-     * @param fs
-     *            - The FileSystem in which to create the splits file
-     * @param splitsFile
-     *            - A Path for the output splits file
-     * @return A set of Text objects representing the locations of split points
-     *         in HDFS
-     * @throws java.io.IOException
->>>>>>> 309ff5f7
      */
-    public static SortedSet<Text> getSplitsFromFile(final FileSystem fs, final Path splitsFile) throws IOException {
+    public static SortedSet<Text> getSplitsFromFile(final FileSystem fs,
+                                                    final Path splitsFile) throws IOException {
         final SortedSet<Text> splits = new TreeSet<>();
 
         try (final FSDataInputStream fis = fs.open(splitsFile);
-                final BufferedReader reader = new BufferedReader(new InputStreamReader(fis, Constants.UTF_8_CHARSET))) {
+             final BufferedReader reader = new BufferedReader(new InputStreamReader(fis, Constants.UTF_8_CHARSET))) {
             String line;
             while ((line = reader.readLine()) != null) {
                 splits.add(new Text(Base64.decodeBase64(line)));
@@ -202,19 +153,13 @@
     /**
      * Modify the permissions on a directory and its contents to allow Accumulo
      * access.
+     * <p>
      *
-<<<<<<< HEAD
      * @param fs      - The FileSystem in which to create the splits file
      * @param dirPath - The Path to the directory
      * @throws IOException for any IO issues interacting with the file system.
-=======
-     * @param fs
-     *            - The FileSystem in which to create the splits file
-     * @param dirPath
-     *            - The Path to the directory
-     * @throws java.io.IOException
->>>>>>> 309ff5f7
      */
+
     public static void setDirectoryPermsForAccumulo(final FileSystem fs, final Path dirPath) throws IOException {
         if (!fs.getFileStatus(dirPath).isDirectory()) {
             throw new RuntimeException(dirPath + " is not a directory");

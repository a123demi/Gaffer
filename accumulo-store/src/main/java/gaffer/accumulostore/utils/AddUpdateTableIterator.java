--- conflicted
+++ resolved
@@ -16,17 +16,6 @@
 
 package gaffer.accumulostore.utils;
 
-import java.io.IOException;
-import java.nio.file.Path;
-import java.nio.file.Paths;
-import java.util.EnumSet;
-
-import org.apache.accumulo.core.client.AccumuloException;
-import org.apache.accumulo.core.client.AccumuloSecurityException;
-import org.apache.accumulo.core.client.IteratorSetting;
-import org.apache.accumulo.core.client.TableNotFoundException;
-import org.apache.accumulo.core.iterators.IteratorUtil.IteratorScope;
-
 import gaffer.accumulostore.AccumuloStore;
 import gaffer.accumulostore.key.exception.IteratorSettingException;
 import gaffer.data.elementdefinition.schema.DataSchema;
@@ -34,39 +23,34 @@
 import gaffer.store.StoreException;
 import gaffer.store.StoreProperties;
 import gaffer.store.schema.StoreSchema;
+import org.apache.accumulo.core.client.AccumuloException;
+import org.apache.accumulo.core.client.AccumuloSecurityException;
+import org.apache.accumulo.core.client.IteratorSetting;
+import org.apache.accumulo.core.client.TableNotFoundException;
+import org.apache.accumulo.core.iterators.IteratorUtil.IteratorScope;
+import java.io.IOException;
+import java.nio.file.Path;
+import java.nio.file.Paths;
+import java.util.EnumSet;
 
 /**
-<<<<<<< HEAD
- * This class is designed to update iterator settings for iterators set on a table.
- * <p>
- * This class also has an executable main method that can be used to either re-add or update the aggregator iterator that is set on a table
- * The main method takes 4 arguments, a path to a data schema, a path to a store schema and path to a store properties file.
- * In addition the main method takes one other argument one word either
- * add or update
- * <p>
- * The add option will set a new aggregator iterator on the table given in the store properties file (For example if the iterator was removed in the accumulo shell)
- * The update option will update the existing aggregator iterator with options for the store and data schemas provided previously to the main method.
- * <p>
- * This is useful if you wish to change the way data is aggregated after you have put some data in a table.
-=======
  * This class is designed to update iterator settings for iterators set on a
  * table.
- * <p/>
+ * <p>
  * This class also has an executable main method that can be used to either
  * re-add or update the aggregator iterator that is set on a table The main
  * method takes 4 arguments, a path to a data schema, a path to a store schema
  * and path to a store properties file. In addition the main method takes one
  * other argument one word either add or update
- * <p/>
+ * <p>
  * The add option will set a new aggregator iterator on the table given in the
  * store properties file (For example if the iterator was removed in the
  * accumulo shell) The update option will update the existing aggregator
  * iterator with options for the store and data schemas provided previously to
  * the main method.
- * <p/>
+ * <p>
  * This is useful if you wish to change the way data is aggregated after you
  * have put some data in a table.
->>>>>>> 309ff5f7
  */
 public final class AddUpdateTableIterator {
     private AddUpdateTableIterator() {

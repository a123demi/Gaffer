/*
 * Copyright 2016 Crown Copyright
 *
 * Licensed under the Apache License, Version 2.0 (the "License");
 * you may not use this file except in compliance with the License.
 * You may obtain a copy of the License at
 *
 *     http://www.apache.org/licenses/LICENSE-2.0
 *
 * Unless required by applicable law or agreed to in writing, software
 * distributed under the License is distributed on an "AS IS" BASIS,
 * WITHOUT WARRANTIES OR CONDITIONS OF ANY KIND, either express or implied.
 * See the License for the specific language governing permissions and
 * limitations under the License.
 */

package gaffer.accumulostore.retriever;

import java.util.Collections;
import java.util.HashSet;
import java.util.Iterator;
import java.util.Map;
import java.util.Set;

import org.apache.accumulo.core.client.BatchScanner;
import org.apache.accumulo.core.client.IteratorSetting;
import org.apache.accumulo.core.client.TableNotFoundException;
import org.apache.accumulo.core.data.Key;
import org.apache.accumulo.core.data.Range;
import org.apache.accumulo.core.data.Value;
import org.apache.hadoop.util.bloom.BloomFilter;
import org.slf4j.Logger;
import org.slf4j.LoggerFactory;

import edu.umd.cs.findbugs.annotations.SuppressFBWarnings;
import gaffer.accumulostore.AccumuloStore;
import gaffer.accumulostore.key.exception.AccumuloElementConversionException;
import gaffer.accumulostore.key.exception.IteratorSettingException;
import gaffer.accumulostore.key.exception.RangeFactoryException;
import gaffer.accumulostore.retriever.impl.AccumuloSingleIDRetriever;
import gaffer.accumulostore.utils.BloomFilterUtils;
import gaffer.accumulostore.utils.CloseableIterator;
import gaffer.data.element.Edge;
import gaffer.data.element.Element;
import gaffer.data.element.Entity;
import gaffer.operation.GetOperation;
import gaffer.operation.data.EntitySeed;
import gaffer.store.StoreException;

public abstract class AccumuloSetRetriever extends AccumuloRetriever<GetOperation<EntitySeed, ?>> {
    private static final Logger LOGGER = LoggerFactory.getLogger(AccumuloSetRetriever.class);
    private boolean readEntriesIntoMemory;

    public AccumuloSetRetriever(final AccumuloStore store, final GetOperation<EntitySeed, ?> operation)
            throws StoreException {
        this(store, operation, false);
    }

    public AccumuloSetRetriever(final AccumuloStore store, final GetOperation<EntitySeed, ?> operation,
            final boolean readEntriesIntoMemory) throws StoreException {
        super(store, operation);
        this.readEntriesIntoMemory = readEntriesIntoMemory;
    }

    public AccumuloSetRetriever(final AccumuloStore store, final GetOperation<EntitySeed, ?> operation,
            final IteratorSetting... iteratorSettings) throws StoreException {
        this(store, operation, false, iteratorSettings);
    }

    public AccumuloSetRetriever(final AccumuloStore store, final GetOperation<EntitySeed, ?> operation,
            final boolean readEntriesIntoMemory, final IteratorSetting... iteratorSettings) throws StoreException {
        super(store, operation, iteratorSettings);
        this.readEntriesIntoMemory = readEntriesIntoMemory;
    }

    public void setReadEntriesIntoMemory(final boolean readEntriesIntoMemory) {
        this.readEntriesIntoMemory = readEntriesIntoMemory;
    }

    @Override
    public Iterator<Element> iterator() {
        if (!hasSeeds()) {
            return Collections.emptyIterator();
        }
        if (readEntriesIntoMemory) {
            try {
                iterator = createElementIteratorReadIntoMemory();
            } catch (final RetrieverException e) {
                LOGGER.error(e.getMessage() + " returning empty iterator");
                return Collections.emptyIterator();
            }
        } else {
            try {
                iterator = createElementIteratorFromBatches();
            } catch (final RetrieverException e) {
                LOGGER.error(e.getMessage() + " returning empty iterator");
                return Collections.emptyIterator();
            }
        }
        return iterator;
    }

    protected abstract boolean hasSeeds();

    protected abstract AbstractElementIteratorReadIntoMemory createElementIteratorReadIntoMemory()
            throws RetrieverException;

    protected abstract AbstractElementIteratorFromBatches createElementIteratorFromBatches() throws RetrieverException;

    protected Set<Object> extractVertices(final Iterable<EntitySeed> seeds) {
        final Set<Object> vertices = new HashSet<>();
        for (final EntitySeed seed : seeds) {
            vertices.add(seed.getVertex());
        }

        return vertices;
    }

    protected void addToBloomFilter(final Iterable<Object> vertices, final BloomFilter filter)
            throws RetrieverException {
        for (final Object vertex : vertices) {
            addToBloomFilter(vertex, filter);
        }
    }

    protected void addToBloomFilter(final Iterable<EntitySeed> seeds, final BloomFilter filter1,
            final BloomFilter filter2) throws RetrieverException {
        for (final EntitySeed seed : seeds) {
            addToBloomFilter(seed, filter1, filter2);
        }
    }

    protected void addToBloomFilter(final EntitySeed seed, final BloomFilter filter1, final BloomFilter filter2)
            throws RetrieverException {
        addToBloomFilter(seed.getVertex(), filter1);
        addToBloomFilter(seed.getVertex(), filter2);
    }

    private void addToBloomFilter(final Object vertex, final BloomFilter filter) throws RetrieverException {
        try {
            filter.add(new org.apache.hadoop.util.bloom.Key(elementConverter.serialiseVertexForBloomKey(vertex)));
        } catch (final AccumuloElementConversionException e) {
            throw new RetrieverException("Failed to add identifier to the bloom key", e);
        }
    }

    protected abstract class AbstractElementIteratorReadIntoMemory implements CloseableIterator<Element> {
        private AccumuloRetriever<?> parentRetriever;
        private Iterator<Element> iterator;
        private Element nextElm;

        protected void initialise(final BloomFilter filter) throws RetrieverException {
            IteratorSetting elementFilter = null;
            IteratorSetting bloomFilter = null;
            try {
                elementFilter = iteratorSettingFactory.getElementFilterIteratorSetting(operation.getView(), store);
            } catch (final IteratorSettingException e) {
                LOGGER.error(
                        "Failed to apply the element filter to the retriever, creating the gaffer.accumulostore.retriever without the element filter",
                        e);
            }

            try {
                bloomFilter = iteratorSettingFactory.getBloomFilterIteratorSetting(filter);
            } catch (final IteratorSettingException e) {
                LOGGER.error(
                        "Failed to apply the bloom filter to the retriever, creating the gaffer.accumulostore.retriever without bloom filter",
                        e);
            }
            try {
                parentRetriever = new AccumuloSingleIDRetriever(store, operation,
                        iteratorSettingFactory.getEdgeEntityDirectionFilterIteratorSetting(operation), elementFilter,
                        bloomFilter);
            } catch (final StoreException e) {
                throw new RetrieverException(e.getMessage(), e);
            }
            iterator = parentRetriever.iterator();
        }

        @Override
        public boolean hasNext() {
            if (null == iterator) {
                throw new IllegalStateException(
                        "This iterator has not been initialised. Call initialise before using it.");
            }
            while (iterator.hasNext()) {
                nextElm = iterator.next();
                if (checkIfBothEndsInSet(nextElm)) {
                    return true;
                }
            }
            return false;
        }

        @SuppressFBWarnings(value = "IT_NO_SUCH_ELEMENT", justification = "See issue gh-38")
        @Override
        public Element next() {
            // TODO: If this is called multiple times it should return the next
            // element - not just the same element.
            return nextElm;
        }

        @Override
        public void remove() {
            throw new UnsupportedOperationException("Can't remove elements from a graph element iterator");
        }

        @Override
        public void close() {
            if (parentRetriever != null) {
                parentRetriever.close();
            }
        }

        protected abstract boolean checkIfBothEndsInSet(final Object source, final Object destination);

        /**
         * Returns <code>true</code> if either an
         * {@link gaffer.data.element.Entity} or if an
         * {@link gaffer.data.element.Edge} then need both ends to be in the
         * set.
         *
<<<<<<< HEAD
         * @param elm the element to check
         * @return True if the provided element is an edge and Both ends are contained in the provided seed sets or if the element is an entity
=======
         * @param elm
         * @return True if the provided element is an edge and Both ends are
         *         contained in the provided seed sets or if the element is an
         *         entity
>>>>>>> 309ff5f7
         */
        private boolean checkIfBothEndsInSet(final Element elm) {
            if (Entity.class.isInstance(elm)) {
                return true;
            }
            final Edge edge = (Edge) elm;
            final Object source = edge.getSource();
            final Object destination = edge.getDestination();
            return checkIfBothEndsInSet(source, destination);
        }

    }

    protected abstract class AbstractElementIteratorFromBatches implements CloseableIterator<Element> {
        protected Iterator<EntitySeed> idsAIterator;
        protected BloomFilter clientSideFilter; // The Bloom filter that is
                                                // maintained client-side as a
                                                // secondary defeat
        // of false positives.
        protected Set<Object> currentSeeds; // Store the set of seeds that are
                                            // currently being queried for to
                                            // enable
        protected BatchScanner scanner;
        protected BloomFilter filter;
        private Iterator<Map.Entry<Key, Value>> scannerIterator;
        private Element nextElm;
        private int count;

        public AbstractElementIteratorFromBatches() {
            // Set up client side filter
            clientSideFilter = BloomFilterUtils.getBloomFilter(store.getProperties().getClientSideBloomFilterSize());
            // Create Bloom filter to be passed to iterators.
            filter = BloomFilterUtils.getBloomFilter(store.getProperties().getFalsePositiveRate(),
                    store.getProperties().getMaxEntriesForBatchScanner(),
                    store.getProperties().getMaxBloomFilterToPassToAnIterator());
            currentSeeds = new HashSet<>();
        }

        @Override
        public boolean hasNext() {
            try {
                while (_hasNext()) {
                    final Map.Entry<Key, Value> entry = scannerIterator.next();
                    try {
                        nextElm = elementConverter.getFullElement(entry.getKey(), entry.getValue(),
                                operation.getOptions());
                    } catch (final AccumuloElementConversionException e) {
                        LOGGER.error("Failed to create next element from key and value entry set", e);
                        continue;
                    }
                    if (secondaryCheck(nextElm)) {
                        return true;
                    }
                }
            } catch (final RetrieverException e) {
                LOGGER.debug("Failed to retrieve elements into iterator : " + e.getMessage()
                        + " returning iterator has no more elements", e);
                return false;
            }

            return false;
        }

        @SuppressFBWarnings(value = "IT_NO_SUCH_ELEMENT", justification = "See issue gh-38")
        @Override
        public Element next() {
            // TODO: If this is called multiple times it should return the next
            // element - not just the same element.
            doTransformation(nextElm);
            return nextElm;
        }

        @Override
        public void remove() {
            throw new UnsupportedOperationException(
                    "Can't remove elements from a " + this.getClass().getCanonicalName());
        }

        @Override
        public void close() {
            if (scanner != null) {
                scanner.close();
            }
        }

        protected abstract void updateBloomFilterIfRequired(final EntitySeed seed) throws RetrieverException;

        protected void updateScanner() throws RetrieverException {
            // Read through the first N entities (where N =
            // maxEntriesForBatchScanner), create the associated ranges
            // and add them to a set.
            count = 0;
            final Set<Range> ranges = new HashSet<>();
            while (idsAIterator.hasNext() && count < store.getProperties().getMaxEntriesForBatchScanner()) {
                final EntitySeed seed = idsAIterator.next();
                currentSeeds.add(seed.getVertex());
                count++;
                try {
                    ranges.addAll(rangeFactory.getRange(seed, operation));
                } catch (final RangeFactoryException e) {
                    LOGGER.error("Failed to create a range from given seed", e);
                }
                updateBloomFilterIfRequired(seed);
            }

            try {
                scanner = getScanner(ranges);
            } catch (TableNotFoundException | StoreException e) {
                throw new RetrieverException(e);
            }
            try {
                scanner.addScanIterator(iteratorSettingFactory.getBloomFilterIteratorSetting(filter));
            } catch (final IteratorSettingException e) {
                LOGGER.error("Failed to apply the bloom filter iterator setting continuing without bloom filter", e);
            }
            final IteratorSetting edgeEntitySetting = iteratorSettingFactory
                    .getEdgeEntityDirectionFilterIteratorSetting(operation);
            if (edgeEntitySetting != null) {
                scanner.addScanIterator(edgeEntitySetting);
            }
            IteratorSetting elementFilterSetting = null;
            try {
                elementFilterSetting = iteratorSettingFactory.getElementFilterIteratorSetting(operation.getView(),
                        store);
            } catch (final IteratorSettingException e) {
                LOGGER.error("Error creating filter iterator continuing query without filter");
            }
            if (elementFilterSetting != null) {
                scanner.addScanIterator(elementFilterSetting);
            }
            scannerIterator = scanner.iterator();
        }

        /**
<<<<<<< HEAD
         * Check whether this is valid, i.e. one end is in the current set of seeds that are being queried for and the
         * other matches the Bloom filter (i.e. the client side Bloom filter that is being used as a secondary defeat
         * of false positives).
         *
         * @param elm the element to check
         * @return true if the element matches the seeds, otherwise false
=======
         * Check whether this is valid, i.e. one end is in the current set of
         * seeds that are being queried for and the other matches the Bloom
         * filter (i.e. the client side Bloom filter that is being used as a
         * secondary defeat of false positives).
>>>>>>> 309ff5f7
         */
        protected boolean secondaryCheck(final Element elm) {
            if (Entity.class.isInstance(elm)) {
                return true;
            }
            final Edge edge = (Edge) elm;
            final Object source = edge.getSource();
            final Object destination = edge.getDestination();
            final boolean sourceIsInCurrent = currentSeeds.contains(source);
            final boolean destIsInCurrent = currentSeeds.contains(destination);
            boolean sourceMatchesClientFilter;
            try {
                sourceMatchesClientFilter = clientSideFilter.membershipTest(
                        new org.apache.hadoop.util.bloom.Key(elementConverter.serialiseVertexForBloomKey(source)));
            } catch (final AccumuloElementConversionException e) {
                return false;
            }
            boolean destMatchesClientFilter;
            try {
                destMatchesClientFilter = clientSideFilter.membershipTest(
                        new org.apache.hadoop.util.bloom.Key(elementConverter.serialiseVertexForBloomKey(destination)));
            } catch (final AccumuloElementConversionException e) {
                return false;
            }
            return (sourceIsInCurrent && destMatchesClientFilter) || (destIsInCurrent && sourceMatchesClientFilter)
                    || (sourceIsInCurrent && destIsInCurrent);
        }

        private boolean _hasNext() throws RetrieverException {
            // If current scanner has next then return true.
            if (scannerIterator.hasNext()) {
                return true;
            }
            // If current scanner is spent then go back to the iterator
            // through the provided entities, and see if there are more.
            // If so create the next scanner, if there are no more entities
            // then return false.
            while (idsAIterator.hasNext() && !scannerIterator.hasNext()) {
                updateScanner();
            }
            if (!scannerIterator.hasNext()) {
                scanner.close();
            }
            return scannerIterator.hasNext();
        }
    }
}<|MERGE_RESOLUTION|>--- conflicted
+++ resolved
@@ -16,22 +16,6 @@
 
 package gaffer.accumulostore.retriever;
 
-import java.util.Collections;
-import java.util.HashSet;
-import java.util.Iterator;
-import java.util.Map;
-import java.util.Set;
-
-import org.apache.accumulo.core.client.BatchScanner;
-import org.apache.accumulo.core.client.IteratorSetting;
-import org.apache.accumulo.core.client.TableNotFoundException;
-import org.apache.accumulo.core.data.Key;
-import org.apache.accumulo.core.data.Range;
-import org.apache.accumulo.core.data.Value;
-import org.apache.hadoop.util.bloom.BloomFilter;
-import org.slf4j.Logger;
-import org.slf4j.LoggerFactory;
-
 import edu.umd.cs.findbugs.annotations.SuppressFBWarnings;
 import gaffer.accumulostore.AccumuloStore;
 import gaffer.accumulostore.key.exception.AccumuloElementConversionException;
@@ -46,6 +30,20 @@
 import gaffer.operation.GetOperation;
 import gaffer.operation.data.EntitySeed;
 import gaffer.store.StoreException;
+import org.apache.accumulo.core.client.BatchScanner;
+import org.apache.accumulo.core.client.IteratorSetting;
+import org.apache.accumulo.core.client.TableNotFoundException;
+import org.apache.accumulo.core.data.Key;
+import org.apache.accumulo.core.data.Range;
+import org.apache.accumulo.core.data.Value;
+import org.apache.hadoop.util.bloom.BloomFilter;
+import org.slf4j.Logger;
+import org.slf4j.LoggerFactory;
+import java.util.Collections;
+import java.util.HashSet;
+import java.util.Iterator;
+import java.util.Map;
+import java.util.Set;
 
 public abstract class AccumuloSetRetriever extends AccumuloRetriever<GetOperation<EntitySeed, ?>> {
     private static final Logger LOGGER = LoggerFactory.getLogger(AccumuloSetRetriever.class);
@@ -57,18 +55,18 @@
     }
 
     public AccumuloSetRetriever(final AccumuloStore store, final GetOperation<EntitySeed, ?> operation,
-            final boolean readEntriesIntoMemory) throws StoreException {
+                                final boolean readEntriesIntoMemory) throws StoreException {
         super(store, operation);
         this.readEntriesIntoMemory = readEntriesIntoMemory;
     }
 
     public AccumuloSetRetriever(final AccumuloStore store, final GetOperation<EntitySeed, ?> operation,
-            final IteratorSetting... iteratorSettings) throws StoreException {
+                                final IteratorSetting... iteratorSettings) throws StoreException {
         this(store, operation, false, iteratorSettings);
     }
 
     public AccumuloSetRetriever(final AccumuloStore store, final GetOperation<EntitySeed, ?> operation,
-            final boolean readEntriesIntoMemory, final IteratorSetting... iteratorSettings) throws StoreException {
+                                final boolean readEntriesIntoMemory, final IteratorSetting... iteratorSettings) throws StoreException {
         super(store, operation, iteratorSettings);
         this.readEntriesIntoMemory = readEntriesIntoMemory;
     }
@@ -124,7 +122,7 @@
     }
 
     protected void addToBloomFilter(final Iterable<EntitySeed> seeds, final BloomFilter filter1,
-            final BloomFilter filter2) throws RetrieverException {
+                                    final BloomFilter filter2) throws RetrieverException {
         for (final EntitySeed seed : seeds) {
             addToBloomFilter(seed, filter1, filter2);
         }
@@ -220,15 +218,10 @@
          * {@link gaffer.data.element.Edge} then need both ends to be in the
          * set.
          *
-<<<<<<< HEAD
          * @param elm the element to check
-         * @return True if the provided element is an edge and Both ends are contained in the provided seed sets or if the element is an entity
-=======
-         * @param elm
          * @return True if the provided element is an edge and Both ends are
-         *         contained in the provided seed sets or if the element is an
-         *         entity
->>>>>>> 309ff5f7
+         * contained in the provided seed sets or if the element is an
+         * entity
          */
         private boolean checkIfBothEndsInSet(final Element elm) {
             if (Entity.class.isInstance(elm)) {
@@ -245,12 +238,12 @@
     protected abstract class AbstractElementIteratorFromBatches implements CloseableIterator<Element> {
         protected Iterator<EntitySeed> idsAIterator;
         protected BloomFilter clientSideFilter; // The Bloom filter that is
-                                                // maintained client-side as a
-                                                // secondary defeat
+        // maintained client-side as a
+        // secondary defeat
         // of false positives.
         protected Set<Object> currentSeeds; // Store the set of seeds that are
-                                            // currently being queried for to
-                                            // enable
+        // currently being queried for to
+        // enable
         protected BatchScanner scanner;
         protected BloomFilter filter;
         private Iterator<Map.Entry<Key, Value>> scannerIterator;
@@ -363,19 +356,13 @@
         }
 
         /**
-<<<<<<< HEAD
-         * Check whether this is valid, i.e. one end is in the current set of seeds that are being queried for and the
-         * other matches the Bloom filter (i.e. the client side Bloom filter that is being used as a secondary defeat
-         * of false positives).
-         *
-         * @param elm the element to check
-         * @return true if the element matches the seeds, otherwise false
-=======
          * Check whether this is valid, i.e. one end is in the current set of
          * seeds that are being queried for and the other matches the Bloom
          * filter (i.e. the client side Bloom filter that is being used as a
          * secondary defeat of false positives).
->>>>>>> 309ff5f7
+         *
+         * @param elm the element to check
+         * @return true if the element matches the seeds, otherwise false
          */
         protected boolean secondaryCheck(final Element elm) {
             if (Entity.class.isInstance(elm)) {

--- conflicted
+++ resolved
@@ -16,14 +16,6 @@
 
 package gaffer.accumulostore.retriever.impl;
 
-<<<<<<< HEAD
-=======
-import java.util.Set;
-
-import org.apache.accumulo.core.client.IteratorSetting;
-import org.apache.accumulo.core.data.Range;
-
->>>>>>> 309ff5f7
 import gaffer.accumulostore.AccumuloStore;
 import gaffer.accumulostore.key.exception.IteratorSettingException;
 import gaffer.accumulostore.key.exception.RangeFactoryException;
@@ -31,23 +23,16 @@
 import gaffer.operation.GetOperation;
 import gaffer.operation.data.ElementSeed;
 import gaffer.store.StoreException;
-<<<<<<< HEAD
 import org.apache.accumulo.core.client.IteratorSetting;
 import org.apache.accumulo.core.data.Range;
-
 import java.util.Set;
-
-public class AccumuloSingleIDRetriever extends AccumuloItemRetriever<GetOperation<? extends ElementSeed, ?>, ElementSeed> {
-=======
 
 /**
  * This allows queries for all data related to the provided
  * {@link gaffer.operation.data.ElementSeed}s.
- *
  */
 public class AccumuloSingleIDRetriever
         extends AccumuloItemRetriever<GetOperation<? extends ElementSeed, ?>, ElementSeed> {
->>>>>>> 309ff5f7
 
     public AccumuloSingleIDRetriever(final AccumuloStore store, final GetOperation<? extends ElementSeed, ?> operation)
             throws IteratorSettingException, StoreException {
@@ -57,15 +42,6 @@
     }
 
     /**
-<<<<<<< HEAD
-     * Use of the varargs parameter here will mean the usual default iterators wont be applied, (Edge Direction,Edge/Entity Type and View Filtering)
-     * To apply them pass them directly to the varargs via calling your keyPackage.getIteratorFactory() and either  getElementFilterIteratorSetting and/Or getEdgeEntityDirectionFilterIteratorSetting
-     *
-     * @param store            the accumulo store
-     * @param operation        the get operation
-     * @param iteratorSettings the iterator settings
-     * @throws StoreException if any store issues occur
-=======
      * Use of the varargs parameter here will mean the usual default iterators
      * wont be applied, (Edge Direction,Edge/Entity Type and View Filtering) To
      * apply them pass them directly to the varargs via calling your
@@ -73,14 +49,13 @@
      * getElementFilterIteratorSetting and/Or
      * getEdgeEntityDirectionFilterIteratorSetting
      *
-     * @param store
-     * @param operation
-     * @param iteratorSettings
-     * @throws StoreException
->>>>>>> 309ff5f7
+     * @param store            the accumulo store
+     * @param operation        the get operation
+     * @param iteratorSettings the iterator settings
+     * @throws StoreException if any store issues occur
      */
     public AccumuloSingleIDRetriever(final AccumuloStore store, final GetOperation<? extends ElementSeed, ?> operation,
-            final IteratorSetting... iteratorSettings) throws StoreException {
+                                     final IteratorSetting... iteratorSettings) throws StoreException {
         super(store, operation, iteratorSettings);
     }
 

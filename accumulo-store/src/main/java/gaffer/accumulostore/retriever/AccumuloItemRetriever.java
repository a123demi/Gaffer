/*
 * Copyright 2016 Crown Copyright
 *
 * Licensed under the Apache License, Version 2.0 (the "License");
 * you may not use this file except in compliance with the License.
 * You may obtain a copy of the License at
 *
 *     http://www.apache.org/licenses/LICENSE-2.0
 *
 * Unless required by applicable law or agreed to in writing, software
 * distributed under the License is distributed on an "AS IS" BASIS,
 * WITHOUT WARRANTIES OR CONDITIONS OF ANY KIND, either express or implied.
 * See the License for the specific language governing permissions and
 * limitations under the License.
 */

package gaffer.accumulostore.retriever;

<<<<<<< HEAD
import gaffer.accumulostore.AccumuloStore;
import gaffer.accumulostore.key.exception.AccumuloElementConversionException;
import gaffer.accumulostore.key.exception.RangeFactoryException;
import gaffer.accumulostore.utils.CloseableIterator;
import gaffer.data.element.Element;
import gaffer.operation.GetOperation;
import gaffer.store.StoreException;
=======
import java.util.Collections;
import java.util.HashSet;
import java.util.Iterator;
import java.util.Map;
import java.util.Set;

>>>>>>> 309ff5f7
import org.apache.accumulo.core.client.BatchScanner;
import org.apache.accumulo.core.client.IteratorSetting;
import org.apache.accumulo.core.client.TableNotFoundException;
import org.apache.accumulo.core.data.Key;
import org.apache.accumulo.core.data.Range;
import org.apache.accumulo.core.data.Value;
import org.slf4j.Logger;
import org.slf4j.LoggerFactory;

import gaffer.accumulostore.AccumuloStore;
import gaffer.accumulostore.key.exception.AccumuloElementConversionException;
import gaffer.accumulostore.key.exception.RangeFactoryException;
import gaffer.accumulostore.utils.CloseableIterator;
import gaffer.data.element.Element;
import gaffer.operation.GetOperation;
import gaffer.store.StoreException;

public abstract class AccumuloItemRetriever<OP_TYPE extends GetOperation<? extends SEED_TYPE, ?>, SEED_TYPE>
        extends AccumuloRetriever<OP_TYPE> {
    private static final Logger LOGGER = LoggerFactory.getLogger(AccumuloItemRetriever.class);

    private final Iterable<? extends SEED_TYPE> ids;

    protected AccumuloItemRetriever(final AccumuloStore store, final OP_TYPE operation,
            final IteratorSetting... iteratorSettings) throws StoreException {
        super(store, operation, iteratorSettings);
        this.ids = operation.getSeeds();
    }

    @Override
    public Iterator<Element> iterator() {
        if (!ids.iterator().hasNext()) {
            return Collections.emptyIterator();
        }

        try {
            iterator = new ElementIterator();
        } catch (final RetrieverException e) {
            LOGGER.error(e.getMessage() + " returning empty iterator", e);
            return Collections.emptyIterator();
        }

        return iterator;
    }

    protected abstract void addToRanges(final SEED_TYPE seed, final Set<Range> ranges) throws RangeFactoryException;

    protected class ElementIterator implements CloseableIterator<Element> {
        private final Iterator<? extends SEED_TYPE> idsIterator;
        private int count;
        private BatchScanner scanner;
        private Iterator<Map.Entry<Key, Value>> scannerIterator;

        protected ElementIterator() throws RetrieverException {
            idsIterator = ids.iterator();
            count = 0;
            final Set<Range> ranges = new HashSet<>();
            while (idsIterator.hasNext() && count < store.getProperties().getMaxEntriesForBatchScanner()) {
                count++;
                try {
                    addToRanges(idsIterator.next(), ranges);
                } catch (final RangeFactoryException e) {
                    LOGGER.error("Failed to create a range from given seed pair", e);
                }
            }

            // Create BatchScanner, appropriately configured (i.e. ranges,
            // iterators, etc).
            try {
                scanner = getScanner(ranges);
            } catch (TableNotFoundException | StoreException e) {
                throw new RetrieverException(e);
            }
            scannerIterator = scanner.iterator();
        }

        @Override
        public boolean hasNext() {
            // If current scanner has next then return true.
            if (scannerIterator.hasNext()) {
                return true;
            }
            // If current scanner is spent then go back to the iterator
            // through the provided entities, and see if there are more.
            // If so create the next scanner, if there are no more entities
            // then return false.
            while (idsIterator.hasNext() && !scannerIterator.hasNext()) {
                count = 0;
                final Set<Range> ranges = new HashSet<>();
                while (idsIterator.hasNext() && count < store.getProperties().getMaxEntriesForBatchScanner()) {
                    count++;
                    try {
                        addToRanges(idsIterator.next(), ranges);
                    } catch (final RangeFactoryException e) {
                        LOGGER.error("Failed to create a range from given seed", e);
                    }
                }
                scanner.close();
                try {
                    scanner = getScanner(ranges);
                } catch (TableNotFoundException | StoreException e) {
                    LOGGER.error(e.getMessage() + " returning iterator doesn't have any more elements", e);
                    return false;
                }
                scannerIterator = scanner.iterator();
            }
            if (!scannerIterator.hasNext()) {
                scanner.close();
            }
            return scannerIterator.hasNext();
        }

        @Override
        public Element next() {
            final Map.Entry<Key, Value> entry = scannerIterator.next();
            try {
                final Element elm = elementConverter.getFullElement(entry.getKey(), entry.getValue(),
                        operation.getOptions());
                doTransformation(elm);
                return elm;
            } catch (final AccumuloElementConversionException e) {
                LOGGER.error("Failed to re-create an element from a key value entry set returning next element as null",
                        e);
                return null;
            }
        }

        @Override
        public void remove() {
            throw new UnsupportedOperationException("Unable to remove elements from this iterator");
        }

        @Override
        public void close() {
            if (scanner != null) {
                scanner.close();
            }
        }
    }
}<|MERGE_RESOLUTION|>--- conflicted
+++ resolved
@@ -16,7 +16,6 @@
 
 package gaffer.accumulostore.retriever;
 
-<<<<<<< HEAD
 import gaffer.accumulostore.AccumuloStore;
 import gaffer.accumulostore.key.exception.AccumuloElementConversionException;
 import gaffer.accumulostore.key.exception.RangeFactoryException;
@@ -24,14 +23,6 @@
 import gaffer.data.element.Element;
 import gaffer.operation.GetOperation;
 import gaffer.store.StoreException;
-=======
-import java.util.Collections;
-import java.util.HashSet;
-import java.util.Iterator;
-import java.util.Map;
-import java.util.Set;
-
->>>>>>> 309ff5f7
 import org.apache.accumulo.core.client.BatchScanner;
 import org.apache.accumulo.core.client.IteratorSetting;
 import org.apache.accumulo.core.client.TableNotFoundException;
@@ -40,14 +31,11 @@
 import org.apache.accumulo.core.data.Value;
 import org.slf4j.Logger;
 import org.slf4j.LoggerFactory;
-
-import gaffer.accumulostore.AccumuloStore;
-import gaffer.accumulostore.key.exception.AccumuloElementConversionException;
-import gaffer.accumulostore.key.exception.RangeFactoryException;
-import gaffer.accumulostore.utils.CloseableIterator;
-import gaffer.data.element.Element;
-import gaffer.operation.GetOperation;
-import gaffer.store.StoreException;
+import java.util.Collections;
+import java.util.HashSet;
+import java.util.Iterator;
+import java.util.Map;
+import java.util.Set;
 
 public abstract class AccumuloItemRetriever<OP_TYPE extends GetOperation<? extends SEED_TYPE, ?>, SEED_TYPE>
         extends AccumuloRetriever<OP_TYPE> {
@@ -56,7 +44,7 @@
     private final Iterable<? extends SEED_TYPE> ids;
 
     protected AccumuloItemRetriever(final AccumuloStore store, final OP_TYPE operation,
-            final IteratorSetting... iteratorSettings) throws StoreException {
+                                    final IteratorSetting... iteratorSettings) throws StoreException {
         super(store, operation, iteratorSettings);
         this.ids = operation.getSeeds();
     }

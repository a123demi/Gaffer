--- conflicted
+++ resolved
@@ -24,17 +24,9 @@
 import gaffer.accumulostore.key.core.impl.byteEntity.ByteEntityAccumuloElementConverter;
 import gaffer.accumulostore.key.impl.AggregatorIterator;
 import gaffer.accumulostore.key.impl.ValidatorFilter;
-<<<<<<< HEAD
-import gaffer.commonutil.PathUtil;
+import gaffer.commonutil.StreamUtil;
+import gaffer.store.schema.Schema;
 import gaffer.store.schema.SchemaEdgeDefinition;
-import gaffer.store.schema.Schema;
-=======
-import gaffer.commonutil.StreamUtil;
-import gaffer.data.elementdefinition.schema.DataEdgeDefinition;
-import gaffer.data.elementdefinition.schema.DataSchema;
-import gaffer.store.schema.StoreElementDefinition;
-import gaffer.store.schema.StoreSchema;
->>>>>>> 56becf42
 import org.apache.accumulo.core.client.IteratorSetting;
 import org.apache.accumulo.core.conf.Property;
 import org.apache.accumulo.core.iterators.IteratorUtil.IteratorScope;
@@ -61,13 +53,8 @@
                         .build())
                 .build();
 
-<<<<<<< HEAD
-        final AccumuloProperties props = new AccumuloProperties(PathUtil.storeProps(TableUtilsTest.class));
+        final AccumuloProperties props = AccumuloProperties.loadStoreProperties(StreamUtil.storeProps(TableUtilsTest.class));
         store.initialise(schema, props);
-=======
-        final AccumuloProperties props = AccumuloProperties.loadStoreProperties(StreamUtil.storeProps(TableUtilsTest.class));
-        store.initialise(dataSchema, storeSchema, props);
->>>>>>> 56becf42
 
         // When
         TableUtils.createTable(store);

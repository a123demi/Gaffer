/*
 * Copyright 2016 Crown Copyright
 *
 * Licensed under the Apache License, Version 2.0 (the "License");
 * you may not use this file except in compliance with the License.
 * You may obtain a copy of the License at
 *
 *     http://www.apache.org/licenses/LICENSE-2.0
 *
 * Unless required by applicable law or agreed to in writing, software
 * distributed under the License is distributed on an "AS IS" BASIS,
 * WITHOUT WARRANTIES OR CONDITIONS OF ANY KIND, either express or implied.
 * See the License for the specific language governing permissions and
 * limitations under the License.
 */

package gaffer.accumulostore.retriever.impl;

import static org.junit.Assert.assertEquals;
import static org.junit.Assert.assertThat;
import static org.junit.Assert.fail;

<<<<<<< HEAD
import java.io.IOException;
import java.util.HashSet;
import java.util.Set;

import gaffer.accumulostore.utils.AccumuloTestData;
import org.apache.hadoop.util.bloom.BloomFilter;
import org.apache.hadoop.util.hash.Hash;
import org.hamcrest.core.IsCollectionContaining;
import org.junit.After;
import org.junit.Before;
import org.junit.Test;

=======
>>>>>>> e65b146c
import gaffer.accumulostore.AccumuloStore;
import gaffer.accumulostore.MockAccumuloStoreForTest;
import gaffer.accumulostore.key.core.impl.byteEntity.ByteEntityKeyPackage;
import gaffer.accumulostore.key.core.impl.classic.ClassicKeyPackage;
import gaffer.accumulostore.key.exception.AccumuloElementConversionException;
import gaffer.accumulostore.operation.AbstractAccumuloTwoSetSeededOperation;
import gaffer.accumulostore.operation.impl.GetElementsBetweenSets;
import gaffer.accumulostore.retriever.AccumuloRetriever;
import gaffer.accumulostore.utils.AccumuloPropertyNames;
import gaffer.commonutil.TestGroups;
import gaffer.data.element.Edge;
import gaffer.data.element.Element;
import gaffer.data.element.Entity;
import gaffer.data.elementdefinition.view.View;
import gaffer.operation.GetOperation.IncludeEdgeType;
import gaffer.operation.GetOperation.IncludeIncomingOutgoingType;
import gaffer.operation.OperationException;
import gaffer.operation.data.EntitySeed;
import gaffer.operation.impl.add.AddElements;
import gaffer.store.StoreException;
import gaffer.user.User;
import org.apache.hadoop.util.bloom.BloomFilter;
import org.apache.hadoop.util.hash.Hash;
import org.junit.AfterClass;
import org.junit.BeforeClass;
import org.junit.Test;
import java.io.IOException;
import java.util.ArrayList;
import java.util.Collections;
import java.util.HashSet;
import java.util.List;
import java.util.Set;

public class AccumuloIDBetweenSetsRetrieverTest {

    private View defaultView;
    private AccumuloStore byteEntityStore;
    private AccumuloStore gaffer1KeyStore;

    @Before
    public void setup() throws StoreException, IOException {
        byteEntityStore = new MockAccumuloStoreForTest(ByteEntityKeyPackage.class);
        gaffer1KeyStore = new MockAccumuloStoreForTest(ClassicKeyPackage.class);
        defaultView = new View.Builder().edge(TestGroups.EDGE).entity(TestGroups.ENTITY).build();
        setupGraph(byteEntityStore);
        setupGraph(gaffer1KeyStore);
    }

    @After
    public void tearDown() {
        byteEntityStore = null;
        gaffer1KeyStore = null;
        defaultView = null;
    }

    @Test
    public void shouldGetCorrectEdgesInMemoryFromByteEntityStore() throws StoreException {
        shouldGetCorrectEdges(true, byteEntityStore);
    }

    @Test
    public void shouldGetCorrectEdgesInMemoryFromGaffer1Store() throws StoreException {
        shouldGetCorrectEdges(true, gaffer1KeyStore);
    }

    @Test
    public void shouldGetCorrectEdgesFromByteEntityStore() throws StoreException {
        shouldGetCorrectEdges(false, byteEntityStore);
    }

    @Test
    public void shouldGetCorrectEdgesFromGaffer1Store() throws StoreException {
        shouldGetCorrectEdges(false, gaffer1KeyStore);
    }


    private void shouldGetCorrectEdges(final boolean loadIntoMemory, final AccumuloStore store) throws StoreException {
        // Query for all edges between the set {A0} and the set {A23}
<<<<<<< HEAD
        final AbstractAccumuloTwoSetSeededOperation<EntitySeed, Element> op = new GetElementsBetweenSets<>(AccumuloTestData.SEED_A0_SET, AccumuloTestData.SEED_A23_SET, defaultView);
        final Set<Element> initalResults = returnElementsFromOperation(store, op, loadIntoMemory);
        assertThat(initalResults, IsCollectionContaining.hasItems(AccumuloTestData.EDGE_A0_A23, AccumuloTestData.A0_ENTITY));

        // Query for all edges between set {A1} and the set {notpresent} - there shouldn't be any, but
        // we will get the entity for A1
        final AbstractAccumuloTwoSetSeededOperation<EntitySeed, Element>  secondOp = new GetElementsBetweenSets<>(AccumuloTestData.SEED_A1_SET, AccumuloTestData.NOT_PRESENT_ENTITY_SEED_SET, defaultView);
        final Set<Element> secondResults = returnElementsFromOperation(store, secondOp, loadIntoMemory);
        assertEquals(1, secondResults.size());
        assertThat(secondResults, IsCollectionContaining.hasItem(AccumuloTestData.A1_ENTITY));

        // Query for all edges between set {A1} and the set {A2} - there shouldn't be any edges but will
        // get the entity for A1
        final AbstractAccumuloTwoSetSeededOperation<EntitySeed, Element>  thirdOp = new GetElementsBetweenSets<>(AccumuloTestData.SEED_A1_SET, AccumuloTestData.SEED_A2_SET, defaultView);
        final Set<Element> thirdResults = returnElementsFromOperation(store, thirdOp, loadIntoMemory);
        assertEquals(1, thirdResults.size());
        assertThat(thirdResults, IsCollectionContaining.hasItem(AccumuloTestData.A1_ENTITY));
    }

    @Test
    public void shouldDealWithOutgoingEdgesOnlyOptionGaffer1KeyStore() {
        shouldDealWithOutgoingEdgesOnlyOption(gaffer1KeyStore);
=======
        final User user = new User();

        Set<EntitySeed> seedsA = new HashSet<>();
        seedsA.add(new EntitySeed("A0"));
        Set<EntitySeed> seedsB = new HashSet<>();
        seedsB.add(new EntitySeed("A23"));
        AbstractAccumuloTwoSetSeededOperation<EntitySeed, Element> op = new GetElementsBetweenSets<>(seedsA, seedsB, defaultView);
        AccumuloRetriever<?> retriever = new AccumuloIDBetweenSetsRetriever(store, op, user, loadIntoMemory);
        Set<Element> results = new HashSet<>();
        for (Element elm : retriever) {
            results.add(elm);
        }
        retriever.close();
        Set<Element> expectedResults = new HashSet<>();
        Element expectedElement1 = new Edge(TestGroups.EDGE, "A0", "A23", true);
        expectedElement1.putProperty(AccumuloPropertyNames.COUNT, 23);
        expectedResults.add(expectedElement1);
        Element expectedElement2 = new Entity(TestGroups.ENTITY, "A0");
        expectedElement2.putProperty(AccumuloPropertyNames.COUNT, 10000);
        expectedResults.add(expectedElement2);
        assertEquals(expectedResults, results);

        // Query for all edges between set {A1} and the set {notpresent} - there shouldn't be any, but
        // we will get the entity for A1
        seedsA.clear();
        seedsA.add(new EntitySeed("A1"));
        seedsB.clear();
        seedsB.add(new EntitySeed("notpresent"));
        op = new GetElementsBetweenSets<>(seedsA, seedsB, defaultView);
        retriever = new AccumuloIDBetweenSetsRetriever(store, op, user, loadIntoMemory);
        results.clear();
        int count = 0;
        for (Element elm : retriever) {
            count++;
            results.add(elm);
        }
        retriever.close();
        expectedResults.clear();
        expectedElement1 = new Entity(TestGroups.ENTITY, "A1");
        expectedElement1.putProperty(AccumuloPropertyNames.COUNT, 1);
        expectedResults.add(expectedElement1);
        assertEquals(1, count);
        assertEquals(expectedResults, results);

        // Query for all edges between set {A1} and the set {A2} - there shouldn't be any edges but will
        // get the entity for A1
        seedsA.clear();
        seedsA.add(new EntitySeed("A1"));
        seedsB.clear();
        seedsB.add(new EntitySeed("A2"));
        op = new GetElementsBetweenSets<>(seedsA, seedsB, defaultView);
        retriever = new AccumuloIDBetweenSetsRetriever(store, op, user, loadIntoMemory);
        results.clear();
        count = 0;
        for (Element element : retriever) {
            count++;
            results.add(element);
        }
        retriever.close();
        expectedResults.clear();
        expectedElement1 = new Entity(TestGroups.ENTITY, "A1");
        expectedElement1.putProperty(AccumuloPropertyNames.COUNT, 1);
        expectedResults.add(expectedElement1);
        assertEquals(1, count);
        assertEquals(expectedResults, results);
>>>>>>> e65b146c
    }

    @Test
    public void shouldDealWithOutgoingEdgesOnlyOptionByteEntityStore() {
        shouldDealWithOutgoingEdgesOnlyOption(byteEntityStore);
    }

    /**
     * Tests that the options to set outgoing edges or incoming edges only options work correctly.
     */
    private void shouldDealWithOutgoingEdgesOnlyOption(final AccumuloStore store) {
        try {
<<<<<<< HEAD
             /*
             Create table
             (this method creates the table, removes the versioning iterator, and adds the SetOfStatisticsCombiner iterator,
             and sets the age off iterator to age data off after it is more than ageOffTimeInMilliseconds milliseconds old).
              */

            final Set<Element> data = new HashSet<>();

            data.add(AccumuloTestData.EDGE_A1_B1);
            data.add(AccumuloTestData.EDGE_B2_A2);
            addElements(data, store);

            // Query for edges between {A1} and {B1}, with outgoing edges only. Should get the edge A1>B1.
            final AbstractAccumuloTwoSetSeededOperation<EntitySeed, Element> opA1B1 = new GetElementsBetweenSets<>(AccumuloTestData.SEED_A1_SET, AccumuloTestData.SEED_B1_SET, defaultView);
            opA1B1.setIncludeEntities(false);
            opA1B1.setIncludeIncomingOutGoing(IncludeIncomingOutgoingType.OUTGOING);
            final Set<Element> a1B1OutgoingEdgeResults = returnElementsFromOperation(store, opA1B1, false);
            assertThat(a1B1OutgoingEdgeResults, IsCollectionContaining.hasItem(AccumuloTestData.EDGE_A1_B1));

            // Query for edges between {A1} and {B1}, with incoming edges only. Should get nothing.
            opA1B1.setIncludeIncomingOutGoing(IncludeIncomingOutgoingType.INCOMING);
            final Set<Element> a1B1EdgeIncomingResults = returnElementsFromOperation(store, opA1B1, false);
            assertEquals(0, a1B1EdgeIncomingResults.size());

            // Query for edges between {A2} and {B2}, with incoming edges only. Should get the edge B2->A2.
            final AbstractAccumuloTwoSetSeededOperation<EntitySeed, Element> opA2B2 = new GetElementsBetweenSets<>(AccumuloTestData.SEED_A2_SET, AccumuloTestData.SEED_B2_SET, defaultView);
            opA2B2.setIncludeEntities(false);
            opA2B2.setIncludeIncomingOutGoing(IncludeIncomingOutgoingType.INCOMING);
            final Set<Element> a2B2EdgeIncomingResults = returnElementsFromOperation(store, opA2B2, false);
            assertThat(a2B2EdgeIncomingResults, IsCollectionContaining.hasItem(AccumuloTestData.EDGE_B2_A2));

            // Query for edges between {A2} and {B2}, with outgoing edges only. Should get nothing.
            opA2B2.setIncludeIncomingOutGoing(IncludeIncomingOutgoingType.OUTGOING);
            final Set<Element> a2B2EdgeOutgoingResults = returnElementsFromOperation(store, opA2B2, false);
            assertEquals(0, a2B2EdgeOutgoingResults.size());

=======
            // Create table
            // (this method creates the table, removes the versioning iterator, and adds the SetOfStatisticsCombiner iterator,
            // and sets the age off iterator to age data off after it is more than ageOffTimeInMilliseconds milliseconds old).

            final User user = new User();
            Set<Element> data = new HashSet<>();

            // Create edge A -> B
            Edge edge1 = new Edge(TestGroups.EDGE, "A1", "B1", true);
            Edge edge2 = new Edge(TestGroups.EDGE, "B2", "A2", true);
            edge1.putProperty(AccumuloPropertyNames.COUNT, 1);
            edge1.putProperty(AccumuloPropertyNames.TIMESTAMP, TIMESTAMP);
            edge2.putProperty(AccumuloPropertyNames.COUNT, 100);
            data.add(edge1);
            data.add(edge2);
            addElements(data, store, user);
            List<EntitySeed> seedsA = new ArrayList<>();
            seedsA.add(new EntitySeed("A1"));
            List<EntitySeed> seedsB = new ArrayList<>();
            seedsB.add(new EntitySeed("B1"));

            // Query for edges between {A1} and {B1}, with outgoing edges only. Should get the edge A1>B1.
            Set<Element> expectedResults = new HashSet<>();
            AbstractAccumuloTwoSetSeededOperation<EntitySeed, Element> op = new GetElementsBetweenSets<>(seedsA, seedsB, defaultView);
            op.setIncludeEntities(false);
            op.setIncludeIncomingOutGoing(IncludeIncomingOutgoingType.OUTGOING);
            AccumuloIDBetweenSetsRetriever retriever = new AccumuloIDBetweenSetsRetriever(store, op, user, false);
            Set<Element> results = new HashSet<>();
            for (Element elm : retriever) {
                results.add(elm);
            }
            retriever.close();
            expectedResults.add(edge1);
            assertEquals(expectedResults, results);

            // Query for edges between {A1} and {B1}, with incoming edges only. Should get nothing.
            op.setIncludeIncomingOutGoing(IncludeIncomingOutgoingType.INCOMING);
            retriever = new AccumuloIDBetweenSetsRetriever(store, op, user, false);
            results.clear();
            int count = 0;
            for (@SuppressWarnings("unused") Element elm : retriever) {
                count++;
            }
            retriever.close();
            assertEquals(0, count);

            // Query for edges between {A2} and {B2}, with incoming edges only. Should get the edge B2->A2.
            seedsA.clear();
            seedsA.add(new EntitySeed("A2"));
            seedsB.clear();
            seedsB.add(new EntitySeed("B2"));
            op.setIncludeIncomingOutGoing(IncludeIncomingOutgoingType.INCOMING);
            retriever = new AccumuloIDBetweenSetsRetriever(store, op, user, false);
            results.clear();
            for (Element element : retriever) {
                results.add(element);
            }
            retriever.close();
            expectedResults.clear();
            expectedResults.add(edge2);
            assertEquals(expectedResults, results);
            retriever.close();

            // Query for edges between {A2} and {B2}, with outgoing edges only. Should get the edge B2->A2.
            op.setIncludeIncomingOutGoing(IncludeIncomingOutgoingType.OUTGOING);
            retriever = new AccumuloIDBetweenSetsRetriever(store, op, user, false);
            for (@SuppressWarnings("unused") Element elm : retriever) {
                count++;
            }
            retriever.close();
            assertEquals(0, count);
>>>>>>> e65b146c
        } catch (StoreException e) {
            fail("Failed to set up graph in Accumulo with exception: " + e);
        }
    }

    /**
     * Tests that the directed edges only and undirected edges only options are respected.
     */
    @Test
    public void shouldDealWithDirectedEdgesOnlyInMemoryByteEntityStore() {
        shouldDealWithDirectedEdgesOnlyOption(true, byteEntityStore);
    }

    @Test
    public void shouldDealWithDirectedEdgesOnlyInMemoryGaffer1Store() {
        shouldDealWithDirectedEdgesOnlyOption(true, gaffer1KeyStore);
    }

    @Test
    public void shouldDealWithDirectedEdgesOnlyByteEntityStore() {
        shouldDealWithDirectedEdgesOnlyOption(false, byteEntityStore);
    }

    @Test
    public void shouldDealWithDirectedEdgesOnlyGaffer1Store() {
        shouldDealWithDirectedEdgesOnlyOption(false, gaffer1KeyStore);
    }

<<<<<<< HEAD
    private void shouldDealWithDirectedEdgesOnlyOption(boolean loadIntoMemory, AccumuloStore store) {
        try {

            final Set<Element> data = new HashSet<>();
            data.add(AccumuloTestData.EDGE_A_B_1);
            data.add(AccumuloTestData.EDGE_A_B_2);
            addElements(data, store);
=======
            Set<Element> data = new HashSet<>();
            final User user = new User();

            // Create directed edge A -> B and undirected edge A - B
            Edge edge1 = new Edge(TestGroups.EDGE, "A", "B", true);
            Edge edge2 = new Edge(TestGroups.EDGE, "A", "B", false);
            edge1.putProperty(AccumuloPropertyNames.COUNT, 1);
            edge2.putProperty(AccumuloPropertyNames.COUNT, 2);
            data.add(edge1);
            data.add(edge2);
            addElements(data, store, user);
>>>>>>> e65b146c

            // Set undirected edges only option, and query for edges between {A} and {B} - should get EDGE_B2_A2
            final AbstractAccumuloTwoSetSeededOperation<EntitySeed, Element> op = new GetElementsBetweenSets<>(AccumuloTestData.SEED_A_SET, AccumuloTestData.SEED_B_SET, defaultView);
            op.setIncludeEdges(IncludeEdgeType.UNDIRECTED);
            op.setIncludeEntities(false);
<<<<<<< HEAD

            final Set<Element> results = returnElementsFromOperation(store, op, false);
            assertThat(results, IsCollectionContaining.hasItem(AccumuloTestData.EDGE_A_B_2));

            op.setIncludeEdges(IncludeEdgeType.DIRECTED);
            final Set<Element> secondResults = returnElementsFromOperation(store, op, false);
            assertThat(secondResults, IsCollectionContaining.hasItem(AccumuloTestData.EDGE_A_B_1));
=======
            AccumuloIDBetweenSetsRetriever retriever = new AccumuloIDBetweenSetsRetriever(store, op, user, false);
            Set<Element> results = new HashSet<>();
            for (Element elm : retriever) {
                results.add(elm);
            }
            retriever.close();
            Set<Element> expectedResults = new HashSet<>();
            expectedResults.add(edge2);
            assertEquals(expectedResults, results);
            op.setIncludeEdges(IncludeEdgeType.DIRECTED);
            //Set directed edges only option, and query for edges between {A} and {B} - should get edge1
            retriever = new AccumuloIDBetweenSetsRetriever(store, op, user, false);
            results.clear();
            for (Element elm : retriever) {
                results.add(elm);
            }
            retriever.close();
            expectedResults.clear();
            expectedResults.add(edge1);
            assertEquals(expectedResults, results);
>>>>>>> e65b146c

            // Turn off directed / undirected edges only option and check get both EDGE_A1_B1 and EDGE_B2_A2
            op.setIncludeEdges(IncludeEdgeType.ALL);
<<<<<<< HEAD

            final Set<Element> thirdResults = returnElementsFromOperation(store, op, false);
            assertThat(thirdResults, IsCollectionContaining.hasItem(AccumuloTestData.EDGE_A_B_2));
=======
            retriever = new AccumuloIDBetweenSetsRetriever(store, op, user, false);
            results.clear();
            for (Element elm : retriever) {
                results.add(elm);
            }
            retriever.close();
            expectedResults.add(edge2);
            assertEquals(expectedResults, results);
>>>>>>> e65b146c
        } catch (StoreException e) {
            fail("Failed to set up graph in Accumulo with exception: " + e);
        }
    }

    /**
     * Tests that false positives are filtered out. It does this by explicitly finding a false positive (i.e. something
     * that matches the Bloom filter but that wasn't put into the filter) and adding that to the data, and then
     * checking that isn't returned.
     *
     * @throws gaffer.store.StoreException
     * @throws AccumuloElementConversionException
     */
    @Test
    public void shouldDealWithFalsePositivesInMemoryByteEntityStore() throws StoreException, AccumuloElementConversionException {
        shouldDealWithFalsePositives(true, byteEntityStore);
    }

    @Test
    public void shouldDealWithFalsePositivesInMemoryGaffer1Store() throws StoreException, AccumuloElementConversionException {
        shouldDealWithFalsePositives(true, gaffer1KeyStore);
    }

    @Test
    public void shouldDealWithFalsePositivesByteEntityStore() throws StoreException, AccumuloElementConversionException {
        shouldDealWithFalsePositives(false, byteEntityStore);
    }

    @Test
    public void shouldDealWithFalsePositivesGaffer1Store() throws StoreException, AccumuloElementConversionException {
        shouldDealWithFalsePositives(false, gaffer1KeyStore);
    }

    private void shouldDealWithFalsePositives(final boolean loadIntoMemory, final AccumuloStore store) throws StoreException, AccumuloElementConversionException {
        final Set<EntitySeed> seeds = new HashSet<>();
        seeds.add(AccumuloTestData.SEED_A0);
        seeds.add(AccumuloTestData.SEED_A23);
        // Add a bunch of items that are not in the data to make the probability of being able to find a false
        // positive sensible.
        for (int i = 0; i < 10; i++) {
            seeds.add(new EntitySeed("abc" + i));
        }

        // Need to make sure that the Bloom filter we create has the same size and the same number of hashes as the
        // one that GraphElementsWithStatisticsWithinSetRetriever creates.
        final int numItemsToBeAdded = loadIntoMemory ? seeds.size() : 20;
        if (!loadIntoMemory) {
            store.getProperties().setMaxEntriesForBatchScanner("20");
        }

        // Find something that will give a false positive
        // Need to repeat the logic used in the getGraphElementsWithStatisticsWithinSet() method.
        // Calculate sensible size of filter, aiming for false positive rate of 1 in 10000, with a maximum size of
        // maxBloomFilterToPassToAnIterator bytes.
        int size = (int) (-numItemsToBeAdded * Math.log(0.0001) / (Math.pow(Math.log(2.0), 2.0)));
        size = Math.min(size, store.getProperties().getMaxBloomFilterToPassToAnIterator());

        // Work out optimal number of hashes to use in Bloom filter based on size of set - optimal number of hashes is
        // (m/n)ln 2 where m is the size of the filter in bits and n is the number of items that will be added to the set.
        final int numHashes = Math.max(1, (int) ((size / numItemsToBeAdded) * Math.log(2)));
        // Create Bloom filter and add seeds to it
        final BloomFilter filter = new BloomFilter(size, numHashes, Hash.MURMUR_HASH);
        for (final EntitySeed seed : seeds) {
            filter.add(new org.apache.hadoop.util.bloom.Key(store.getKeyPackage().getKeyConverter().serialiseVertexForBloomKey(seed.getVertex())));
        }

        // Test random items against it - should only have to shouldRetieveElementsInRangeBetweenSeeds MAX_SIZE_BLOOM_FILTER / 2 on average before find a
        // false positive (but impose an arbitrary limit to avoid an infinite loop if there's a problem).
        int count = 0;
        int maxNumberOfTries = 50 * store.getProperties().getMaxBloomFilterToPassToAnIterator();
        while (count < maxNumberOfTries) {
            count++;
            if (filter.membershipTest(new org.apache.hadoop.util.bloom.Key(("" + count).getBytes()))) {
                break;
            }
        }
        if (count == maxNumberOfTries) {
            fail("Didn't find a false positive");
        }

        // False positive is "" + count so create an edge from seeds to that
        final Edge edge = new Edge(TestGroups.EDGE, "A0", "" + count, true);
        edge.putProperty(AccumuloPropertyNames.COUNT, 1000000);
        Set<Element> data = new HashSet<>();
        data.add(edge);
        final User user = new User();
        addElements(data, store, user);
        // Now query for all edges in set - shouldn't get the false positive
<<<<<<< HEAD
        AbstractAccumuloTwoSetSeededOperation<EntitySeed, Element> op = new GetElementsBetweenSets<>(AccumuloTestData.SEED_A0_SET, seeds, defaultView);
        final Set<Element> results = returnElementsFromOperation(store, op, loadIntoMemory);
=======
        List<EntitySeed> seed = Collections.singletonList(new EntitySeed("A0"));
        AbstractAccumuloTwoSetSeededOperation<EntitySeed, Element> op = new GetElementsBetweenSets<>(seed, seeds, defaultView);
        AccumuloIDBetweenSetsRetriever retriever = new AccumuloIDBetweenSetsRetriever(store, op, user, loadIntoMemory);
        Set<Element> results = new HashSet<>();
        for (Element elm : retriever) {
            results.add(elm);
        }
        retriever.close();
>>>>>>> e65b146c
        // Check results are as expected

        assertThat(results, IsCollectionContaining.hasItems(AccumuloTestData.EDGE_A0_A23, AccumuloTestData.A0_ENTITY));
    }

    /**
     * Tests that standard filtering (e.g. by summary type, or to only receive entities) is still
     * applied.
     *
     * @throws gaffer.store.StoreException
     */
    @Test
    public void shouldOtherFilteringStillAppliedByteEntityStoreInMemoryEntities() throws StoreException {
        shouldStillApplyOtherFilter(true, byteEntityStore);
    }

    @Test
    public void shouldOtherFilteringStillAppliedGaffer1StoreInMemoryEntities() throws StoreException {
        shouldStillApplyOtherFilter(true, gaffer1KeyStore);
    }

    @Test
    public void shouldOtherFilteringStillAppliedByteEntityStore() throws StoreException {
        shouldStillApplyOtherFilter(false, byteEntityStore);
    }

    @Test
    public void shouldOtherFilteringStillAppliedGaffer1Store() throws StoreException {
        shouldStillApplyOtherFilter(false, gaffer1KeyStore);
    }

    private void shouldStillApplyOtherFilter(final boolean loadIntoMemory, final AccumuloStore store) throws StoreException {
        // Query for all edges between the set {A0} and the set {A23}
        final AbstractAccumuloTwoSetSeededOperation<EntitySeed, Element> op = new GetElementsBetweenSets<>(AccumuloTestData.SEED_A0_SET, AccumuloTestData.SEED_A23_SET, defaultView);
        // Set graph to give us edges only
        op.setIncludeEdges(IncludeEdgeType.ALL);
        op.setIncludeEntities(false);
<<<<<<< HEAD

        final Set<Element> results = returnElementsFromOperation(store, op, loadIntoMemory);
        assertThat(results, IsCollectionContaining.hasItem(AccumuloTestData.EDGE_A0_A23));
=======
        final User user = new User();
        AccumuloIDBetweenSetsRetriever retriever = new AccumuloIDBetweenSetsRetriever(store, op, user, loadIntoMemory);
        Set<Element> results = new HashSet<>();
        for (Element elm : retriever) {
            results.add(elm);
        }
        retriever.close();
        Set<Element> expectedResults = new HashSet<>();
        Element expectedElement1 = new Edge(TestGroups.EDGE, "A0", "A23", true);
        expectedElement1.putProperty(AccumuloPropertyNames.COUNT, 23);
        expectedResults.add(expectedElement1);
        assertEquals(expectedResults, results);
>>>>>>> e65b146c

        // Set graph to return entities only
        final AbstractAccumuloTwoSetSeededOperation<EntitySeed, Element> secondOp = new GetElementsBetweenSets<>(AccumuloTestData.SEED_A0_SET, AccumuloTestData.SEED_A23_SET, defaultView);
        secondOp.setIncludeEdges(IncludeEdgeType.NONE);
        secondOp.setIncludeEntities(true);

        // Query for all edges in set {A0, A23}, should get the entity for A0
<<<<<<< HEAD
        final Set<Element> secondResults = returnElementsFromOperation(store, secondOp, loadIntoMemory);

        assertThat(secondResults, IsCollectionContaining.hasItem(AccumuloTestData.A0_ENTITY));
=======
        retriever = new AccumuloIDBetweenSetsRetriever(store, op, user, loadIntoMemory);
        results.clear();
        for (Element elm : retriever) {
            results.add(elm);
        }
        retriever.close();
        expectedResults.clear();
        Element expectedElement2 = new Entity(TestGroups.ENTITY, "A0");
        expectedElement2.putProperty(AccumuloPropertyNames.COUNT, 10000);
        expectedResults.add(expectedElement2);
        assertEquals(expectedResults, results);
>>>>>>> e65b146c

        // Set graph to return both entities and edges again, and to only return summary type "X" (which will result
        // in no data).
        final View view = new View.Builder()
                .edge("edgeX")
                .entity("entityX")
                .build();
        final AbstractAccumuloTwoSetSeededOperation<EntitySeed, Element> thirdOp  = new GetElementsBetweenSets<>(AccumuloTestData.SEED_A0_SET, AccumuloTestData.SEED_A23_SET, view);
        thirdOp.setIncludeEdges(IncludeEdgeType.ALL);
        thirdOp.setIncludeEntities(true);

<<<<<<< HEAD
        final Set<Element> thirdResults = returnElementsFromOperation(store, thirdOp, loadIntoMemory);
        assertEquals(0, thirdResults.size());
    }

    @Test
    public void shouldReturnMoreElementsThanFitInBatchScannerByteStoreInMemory() throws StoreException {
        shouldLoadElementsWhenMoreElementsThanFitInBatchScanner(true, byteEntityStore);
=======
        retriever = new AccumuloIDBetweenSetsRetriever(store, op, user, loadIntoMemory);
        results.clear();
        int count = 0;
        for (@SuppressWarnings("unused") Element elm : retriever) {
            count++;
        }
        retriever.close();
        assertEquals(0, count);
>>>>>>> e65b146c
    }

    @Test
    public void shouldReturnMoreElementsThanFitInBatchScannerGaffer1StoreInMemory() throws StoreException {
        shouldLoadElementsWhenMoreElementsThanFitInBatchScanner(true, gaffer1KeyStore);
    }

    @Test
    public void shouldReturnMoreElementsThanFitInBatchScannerByteStore() throws StoreException {
        shouldLoadElementsWhenMoreElementsThanFitInBatchScanner(true, byteEntityStore);
    }

    @Test
    public void shouldReturnMoreElementsThanFitInBatchScannerGaffer1Store() throws StoreException {
        shouldLoadElementsWhenMoreElementsThanFitInBatchScanner(true, gaffer1KeyStore);
    }

    private void shouldLoadElementsWhenMoreElementsThanFitInBatchScanner(final boolean loadIntoMemory, final AccumuloStore store) throws StoreException {
        store.getProperties().setMaxEntriesForBatchScanner("1");

        // Query for all edges between the set {A0} and the set {A23}
<<<<<<< HEAD
        final AbstractAccumuloTwoSetSeededOperation<EntitySeed, Element> op = new GetElementsBetweenSets<>(AccumuloTestData.SEED_A0_SET, AccumuloTestData.SEED_A23_SET, defaultView);
        final Set<Element> betweenA0A23results = returnElementsFromOperation(store, op, loadIntoMemory);
        assertThat(betweenA0A23results, IsCollectionContaining.hasItems(AccumuloTestData.EDGE_A0_A23, AccumuloTestData.A0_ENTITY));

        // Query for all edges between set {A1} and the set {notpresent} - there shouldn't be any, but
        // we will get the entity for A1
        final AbstractAccumuloTwoSetSeededOperation<EntitySeed, Element> secondOp = new GetElementsBetweenSets<>(AccumuloTestData.SEED_A1_SET, AccumuloTestData.NOT_PRESENT_ENTITY_SEED_SET, defaultView);
        final Set<Element> betweenA1andNotPresentResults = returnElementsFromOperation(store, secondOp, loadIntoMemory);
        assertEquals(1, betweenA1andNotPresentResults.size());
        assertThat(betweenA1andNotPresentResults, IsCollectionContaining.hasItem(AccumuloTestData.A1_ENTITY));

        // Query for all edges between set {A1} and the set {A2} - there shouldn't be any edges but will
        // get the entity for A1
        final AbstractAccumuloTwoSetSeededOperation<EntitySeed, Element> thirdOp = new GetElementsBetweenSets<>(AccumuloTestData.SEED_A1_SET, AccumuloTestData.SEED_A2_SET, defaultView);

        final Set<Element> betweenA1A2Results = returnElementsFromOperation(store, thirdOp, loadIntoMemory);
        assertEquals(1, betweenA1A2Results.size());
        assertThat(betweenA1A2Results, IsCollectionContaining.hasItem(AccumuloTestData.A1_ENTITY));
    }

    private Set<Element> returnElementsFromOperation(final AccumuloStore store, final AbstractAccumuloTwoSetSeededOperation operation, final boolean loadIntoMemory) throws StoreException {

        final AccumuloRetriever<?> retriever = new AccumuloIDBetweenSetsRetriever(store, operation, loadIntoMemory);
        final Set<Element> results = new HashSet<>();

        for (final Element elm : retriever) {
=======
        Set<EntitySeed> seedsA = new HashSet<>();
        seedsA.add(new EntitySeed("A0"));
        Set<EntitySeed> seedsB = new HashSet<>();
        seedsB.add(new EntitySeed("A23"));
        AbstractAccumuloTwoSetSeededOperation<EntitySeed, Element> op = new GetElementsBetweenSets<>(seedsA, seedsB, defaultView);
        final User user = new User();
        AccumuloIDBetweenSetsRetriever retriever = new AccumuloIDBetweenSetsRetriever(store, op, user, loadIntoMemory);
        Set<Element> results = new HashSet<>();
        for (Element elm : retriever) {
            results.add(elm);
        }
        retriever.close();
        Set<Element> expectedResults = new HashSet<>();
        Element expectedElement1 = new Edge(TestGroups.EDGE, "A0", "A23", true);
        expectedElement1.putProperty(AccumuloPropertyNames.COUNT, 23);
        expectedResults.add(expectedElement1);
        Element expectedElement2 = new Entity(TestGroups.ENTITY, "A0");
        expectedElement2.putProperty(AccumuloPropertyNames.COUNT, 10000);
        expectedResults.add(expectedElement2);
        assertEquals(expectedResults, results);

        // Query for all edges between set {A1} and the set {notpresent} - there shouldn't be any, but
        // we will get the entity for A1
        seedsA.clear();
        seedsA.add(new EntitySeed("A1"));
        seedsB.clear();
        seedsB.add(new EntitySeed("notpresent"));
        op = new GetElementsBetweenSets<>(seedsA, seedsB, defaultView);
        retriever = new AccumuloIDBetweenSetsRetriever(store, op, user, loadIntoMemory);
        results.clear();
        int count = 0;
        for (Element elm : retriever) {
            count++;
            results.add(elm);
        }
        retriever.close();
        expectedResults.clear();
        expectedElement1 = new Entity(TestGroups.ENTITY, "A1");
        expectedElement1.putProperty(AccumuloPropertyNames.COUNT, 1);
        expectedResults.add(expectedElement1);
        assertEquals(1, count);
        assertEquals(expectedResults, results);

        // Query for all edges between set {A1} and the set {A2} - there shouldn't be any edges but will
        // get the entity for A1
        seedsA.clear();
        seedsA.add(new EntitySeed("A1"));
        seedsB.clear();
        seedsB.add(new EntitySeed("A2"));
        op = new GetElementsBetweenSets<>(seedsA, seedsB, defaultView);
        retriever = new AccumuloIDBetweenSetsRetriever(store, op, user, loadIntoMemory);
        results.clear();
        count = 0;
        for (Element elm : retriever) {
            count++;
>>>>>>> e65b146c
            results.add(elm);
        }
        retriever.close();

        return results;
    }

    private void setupGraph(final AccumuloStore store) {
        Set<Element> data = new HashSet<>();

        // Create edges A0 -> A1, A0 -> A2, ..., A0 -> A99. Also create an Entity for each.
        final Entity entity = new Entity(TestGroups.ENTITY, "A0");
        entity.putProperty(AccumuloPropertyNames.COUNT, 10000);
        data.add(entity);
        for (int i = 1; i < 100; i++) {
            final Edge edge = new Edge(TestGroups.EDGE, "A0", "A" + i, true);
            edge.putProperty(AccumuloPropertyNames.COUNT, 1);
            edge.putProperty(AccumuloPropertyNames.TIMESTAMP, AccumuloTestData.TIMESTAMP);
            data.add(edge);
            final Entity edgeEntity = new Entity(TestGroups.ENTITY, "A" + i);
            edgeEntity.putProperty(AccumuloPropertyNames.COUNT, i);
            edgeEntity.putProperty(AccumuloPropertyNames.TIMESTAMP, AccumuloTestData.TIMESTAMP);
            data.add(edgeEntity);
        }

        final User user = new User();
        addElements(data, store, user);
    }


<<<<<<< HEAD
    private void addElements(final Iterable<Element> data, final AccumuloStore store) {
=======
    private static void addElements(final Iterable<Element> data, final AccumuloStore store, final User user) {
>>>>>>> e65b146c
        try {
            store.execute(new AddElements(data), user);
        } catch (OperationException e) {
            fail("Failed to set up graph in Accumulo with exception: " + e);
        }
    }
}<|MERGE_RESOLUTION|>--- conflicted
+++ resolved
@@ -20,7 +20,6 @@
 import static org.junit.Assert.assertThat;
 import static org.junit.Assert.fail;
 
-<<<<<<< HEAD
 import java.io.IOException;
 import java.util.HashSet;
 import java.util.Set;
@@ -33,8 +32,6 @@
 import org.junit.Before;
 import org.junit.Test;
 
-=======
->>>>>>> e65b146c
 import gaffer.accumulostore.AccumuloStore;
 import gaffer.accumulostore.MockAccumuloStoreForTest;
 import gaffer.accumulostore.key.core.impl.byteEntity.ByteEntityKeyPackage;
@@ -113,22 +110,21 @@
 
     private void shouldGetCorrectEdges(final boolean loadIntoMemory, final AccumuloStore store) throws StoreException {
         // Query for all edges between the set {A0} and the set {A23}
-<<<<<<< HEAD
         final AbstractAccumuloTwoSetSeededOperation<EntitySeed, Element> op = new GetElementsBetweenSets<>(AccumuloTestData.SEED_A0_SET, AccumuloTestData.SEED_A23_SET, defaultView);
-        final Set<Element> initalResults = returnElementsFromOperation(store, op, loadIntoMemory);
+        final Set<Element> initalResults = returnElementsFromOperation(store, op, new User(),loadIntoMemory);
         assertThat(initalResults, IsCollectionContaining.hasItems(AccumuloTestData.EDGE_A0_A23, AccumuloTestData.A0_ENTITY));
 
         // Query for all edges between set {A1} and the set {notpresent} - there shouldn't be any, but
         // we will get the entity for A1
         final AbstractAccumuloTwoSetSeededOperation<EntitySeed, Element>  secondOp = new GetElementsBetweenSets<>(AccumuloTestData.SEED_A1_SET, AccumuloTestData.NOT_PRESENT_ENTITY_SEED_SET, defaultView);
-        final Set<Element> secondResults = returnElementsFromOperation(store, secondOp, loadIntoMemory);
+        final Set<Element> secondResults = returnElementsFromOperation(store, secondOp, new User(),loadIntoMemory);
         assertEquals(1, secondResults.size());
         assertThat(secondResults, IsCollectionContaining.hasItem(AccumuloTestData.A1_ENTITY));
 
         // Query for all edges between set {A1} and the set {A2} - there shouldn't be any edges but will
         // get the entity for A1
         final AbstractAccumuloTwoSetSeededOperation<EntitySeed, Element>  thirdOp = new GetElementsBetweenSets<>(AccumuloTestData.SEED_A1_SET, AccumuloTestData.SEED_A2_SET, defaultView);
-        final Set<Element> thirdResults = returnElementsFromOperation(store, thirdOp, loadIntoMemory);
+        final Set<Element> thirdResults = returnElementsFromOperation(store, thirdOp, new User(),loadIntoMemory);
         assertEquals(1, thirdResults.size());
         assertThat(thirdResults, IsCollectionContaining.hasItem(AccumuloTestData.A1_ENTITY));
     }
@@ -136,73 +132,6 @@
     @Test
     public void shouldDealWithOutgoingEdgesOnlyOptionGaffer1KeyStore() {
         shouldDealWithOutgoingEdgesOnlyOption(gaffer1KeyStore);
-=======
-        final User user = new User();
-
-        Set<EntitySeed> seedsA = new HashSet<>();
-        seedsA.add(new EntitySeed("A0"));
-        Set<EntitySeed> seedsB = new HashSet<>();
-        seedsB.add(new EntitySeed("A23"));
-        AbstractAccumuloTwoSetSeededOperation<EntitySeed, Element> op = new GetElementsBetweenSets<>(seedsA, seedsB, defaultView);
-        AccumuloRetriever<?> retriever = new AccumuloIDBetweenSetsRetriever(store, op, user, loadIntoMemory);
-        Set<Element> results = new HashSet<>();
-        for (Element elm : retriever) {
-            results.add(elm);
-        }
-        retriever.close();
-        Set<Element> expectedResults = new HashSet<>();
-        Element expectedElement1 = new Edge(TestGroups.EDGE, "A0", "A23", true);
-        expectedElement1.putProperty(AccumuloPropertyNames.COUNT, 23);
-        expectedResults.add(expectedElement1);
-        Element expectedElement2 = new Entity(TestGroups.ENTITY, "A0");
-        expectedElement2.putProperty(AccumuloPropertyNames.COUNT, 10000);
-        expectedResults.add(expectedElement2);
-        assertEquals(expectedResults, results);
-
-        // Query for all edges between set {A1} and the set {notpresent} - there shouldn't be any, but
-        // we will get the entity for A1
-        seedsA.clear();
-        seedsA.add(new EntitySeed("A1"));
-        seedsB.clear();
-        seedsB.add(new EntitySeed("notpresent"));
-        op = new GetElementsBetweenSets<>(seedsA, seedsB, defaultView);
-        retriever = new AccumuloIDBetweenSetsRetriever(store, op, user, loadIntoMemory);
-        results.clear();
-        int count = 0;
-        for (Element elm : retriever) {
-            count++;
-            results.add(elm);
-        }
-        retriever.close();
-        expectedResults.clear();
-        expectedElement1 = new Entity(TestGroups.ENTITY, "A1");
-        expectedElement1.putProperty(AccumuloPropertyNames.COUNT, 1);
-        expectedResults.add(expectedElement1);
-        assertEquals(1, count);
-        assertEquals(expectedResults, results);
-
-        // Query for all edges between set {A1} and the set {A2} - there shouldn't be any edges but will
-        // get the entity for A1
-        seedsA.clear();
-        seedsA.add(new EntitySeed("A1"));
-        seedsB.clear();
-        seedsB.add(new EntitySeed("A2"));
-        op = new GetElementsBetweenSets<>(seedsA, seedsB, defaultView);
-        retriever = new AccumuloIDBetweenSetsRetriever(store, op, user, loadIntoMemory);
-        results.clear();
-        count = 0;
-        for (Element element : retriever) {
-            count++;
-            results.add(element);
-        }
-        retriever.close();
-        expectedResults.clear();
-        expectedElement1 = new Entity(TestGroups.ENTITY, "A1");
-        expectedElement1.putProperty(AccumuloPropertyNames.COUNT, 1);
-        expectedResults.add(expectedElement1);
-        assertEquals(1, count);
-        assertEquals(expectedResults, results);
->>>>>>> e65b146c
     }
 
     @Test
@@ -215,7 +144,6 @@
      */
     private void shouldDealWithOutgoingEdgesOnlyOption(final AccumuloStore store) {
         try {
-<<<<<<< HEAD
              /*
              Create table
              (this method creates the table, removes the versioning iterator, and adds the SetOfStatisticsCombiner iterator,
@@ -226,105 +154,32 @@
 
             data.add(AccumuloTestData.EDGE_A1_B1);
             data.add(AccumuloTestData.EDGE_B2_A2);
-            addElements(data, store);
+            addElements(data, store, new User());
 
             // Query for edges between {A1} and {B1}, with outgoing edges only. Should get the edge A1>B1.
             final AbstractAccumuloTwoSetSeededOperation<EntitySeed, Element> opA1B1 = new GetElementsBetweenSets<>(AccumuloTestData.SEED_A1_SET, AccumuloTestData.SEED_B1_SET, defaultView);
             opA1B1.setIncludeEntities(false);
             opA1B1.setIncludeIncomingOutGoing(IncludeIncomingOutgoingType.OUTGOING);
-            final Set<Element> a1B1OutgoingEdgeResults = returnElementsFromOperation(store, opA1B1, false);
+            final Set<Element> a1B1OutgoingEdgeResults = returnElementsFromOperation(store, opA1B1, new User(),false);
             assertThat(a1B1OutgoingEdgeResults, IsCollectionContaining.hasItem(AccumuloTestData.EDGE_A1_B1));
 
             // Query for edges between {A1} and {B1}, with incoming edges only. Should get nothing.
             opA1B1.setIncludeIncomingOutGoing(IncludeIncomingOutgoingType.INCOMING);
-            final Set<Element> a1B1EdgeIncomingResults = returnElementsFromOperation(store, opA1B1, false);
+            final Set<Element> a1B1EdgeIncomingResults = returnElementsFromOperation(store, opA1B1, new User(),false);
             assertEquals(0, a1B1EdgeIncomingResults.size());
 
             // Query for edges between {A2} and {B2}, with incoming edges only. Should get the edge B2->A2.
             final AbstractAccumuloTwoSetSeededOperation<EntitySeed, Element> opA2B2 = new GetElementsBetweenSets<>(AccumuloTestData.SEED_A2_SET, AccumuloTestData.SEED_B2_SET, defaultView);
             opA2B2.setIncludeEntities(false);
             opA2B2.setIncludeIncomingOutGoing(IncludeIncomingOutgoingType.INCOMING);
-            final Set<Element> a2B2EdgeIncomingResults = returnElementsFromOperation(store, opA2B2, false);
+            final Set<Element> a2B2EdgeIncomingResults = returnElementsFromOperation(store, opA2B2, new User(),false);
             assertThat(a2B2EdgeIncomingResults, IsCollectionContaining.hasItem(AccumuloTestData.EDGE_B2_A2));
 
             // Query for edges between {A2} and {B2}, with outgoing edges only. Should get nothing.
             opA2B2.setIncludeIncomingOutGoing(IncludeIncomingOutgoingType.OUTGOING);
-            final Set<Element> a2B2EdgeOutgoingResults = returnElementsFromOperation(store, opA2B2, false);
+            final Set<Element> a2B2EdgeOutgoingResults = returnElementsFromOperation(store, opA2B2, new User(),false);
             assertEquals(0, a2B2EdgeOutgoingResults.size());
 
-=======
-            // Create table
-            // (this method creates the table, removes the versioning iterator, and adds the SetOfStatisticsCombiner iterator,
-            // and sets the age off iterator to age data off after it is more than ageOffTimeInMilliseconds milliseconds old).
-
-            final User user = new User();
-            Set<Element> data = new HashSet<>();
-
-            // Create edge A -> B
-            Edge edge1 = new Edge(TestGroups.EDGE, "A1", "B1", true);
-            Edge edge2 = new Edge(TestGroups.EDGE, "B2", "A2", true);
-            edge1.putProperty(AccumuloPropertyNames.COUNT, 1);
-            edge1.putProperty(AccumuloPropertyNames.TIMESTAMP, TIMESTAMP);
-            edge2.putProperty(AccumuloPropertyNames.COUNT, 100);
-            data.add(edge1);
-            data.add(edge2);
-            addElements(data, store, user);
-            List<EntitySeed> seedsA = new ArrayList<>();
-            seedsA.add(new EntitySeed("A1"));
-            List<EntitySeed> seedsB = new ArrayList<>();
-            seedsB.add(new EntitySeed("B1"));
-
-            // Query for edges between {A1} and {B1}, with outgoing edges only. Should get the edge A1>B1.
-            Set<Element> expectedResults = new HashSet<>();
-            AbstractAccumuloTwoSetSeededOperation<EntitySeed, Element> op = new GetElementsBetweenSets<>(seedsA, seedsB, defaultView);
-            op.setIncludeEntities(false);
-            op.setIncludeIncomingOutGoing(IncludeIncomingOutgoingType.OUTGOING);
-            AccumuloIDBetweenSetsRetriever retriever = new AccumuloIDBetweenSetsRetriever(store, op, user, false);
-            Set<Element> results = new HashSet<>();
-            for (Element elm : retriever) {
-                results.add(elm);
-            }
-            retriever.close();
-            expectedResults.add(edge1);
-            assertEquals(expectedResults, results);
-
-            // Query for edges between {A1} and {B1}, with incoming edges only. Should get nothing.
-            op.setIncludeIncomingOutGoing(IncludeIncomingOutgoingType.INCOMING);
-            retriever = new AccumuloIDBetweenSetsRetriever(store, op, user, false);
-            results.clear();
-            int count = 0;
-            for (@SuppressWarnings("unused") Element elm : retriever) {
-                count++;
-            }
-            retriever.close();
-            assertEquals(0, count);
-
-            // Query for edges between {A2} and {B2}, with incoming edges only. Should get the edge B2->A2.
-            seedsA.clear();
-            seedsA.add(new EntitySeed("A2"));
-            seedsB.clear();
-            seedsB.add(new EntitySeed("B2"));
-            op.setIncludeIncomingOutGoing(IncludeIncomingOutgoingType.INCOMING);
-            retriever = new AccumuloIDBetweenSetsRetriever(store, op, user, false);
-            results.clear();
-            for (Element element : retriever) {
-                results.add(element);
-            }
-            retriever.close();
-            expectedResults.clear();
-            expectedResults.add(edge2);
-            assertEquals(expectedResults, results);
-            retriever.close();
-
-            // Query for edges between {A2} and {B2}, with outgoing edges only. Should get the edge B2->A2.
-            op.setIncludeIncomingOutGoing(IncludeIncomingOutgoingType.OUTGOING);
-            retriever = new AccumuloIDBetweenSetsRetriever(store, op, user, false);
-            for (@SuppressWarnings("unused") Element elm : retriever) {
-                count++;
-            }
-            retriever.close();
-            assertEquals(0, count);
->>>>>>> e65b146c
         } catch (StoreException e) {
             fail("Failed to set up graph in Accumulo with exception: " + e);
         }
@@ -353,79 +208,31 @@
         shouldDealWithDirectedEdgesOnlyOption(false, gaffer1KeyStore);
     }
 
-<<<<<<< HEAD
     private void shouldDealWithDirectedEdgesOnlyOption(boolean loadIntoMemory, AccumuloStore store) {
         try {
 
             final Set<Element> data = new HashSet<>();
             data.add(AccumuloTestData.EDGE_A_B_1);
             data.add(AccumuloTestData.EDGE_A_B_2);
-            addElements(data, store);
-=======
-            Set<Element> data = new HashSet<>();
-            final User user = new User();
-
-            // Create directed edge A -> B and undirected edge A - B
-            Edge edge1 = new Edge(TestGroups.EDGE, "A", "B", true);
-            Edge edge2 = new Edge(TestGroups.EDGE, "A", "B", false);
-            edge1.putProperty(AccumuloPropertyNames.COUNT, 1);
-            edge2.putProperty(AccumuloPropertyNames.COUNT, 2);
-            data.add(edge1);
-            data.add(edge2);
-            addElements(data, store, user);
->>>>>>> e65b146c
+            addElements(data, store, new User());
 
             // Set undirected edges only option, and query for edges between {A} and {B} - should get EDGE_B2_A2
             final AbstractAccumuloTwoSetSeededOperation<EntitySeed, Element> op = new GetElementsBetweenSets<>(AccumuloTestData.SEED_A_SET, AccumuloTestData.SEED_B_SET, defaultView);
             op.setIncludeEdges(IncludeEdgeType.UNDIRECTED);
             op.setIncludeEntities(false);
-<<<<<<< HEAD
-
-            final Set<Element> results = returnElementsFromOperation(store, op, false);
+
+            final Set<Element> results = returnElementsFromOperation(store, op, new User(),false);
             assertThat(results, IsCollectionContaining.hasItem(AccumuloTestData.EDGE_A_B_2));
 
             op.setIncludeEdges(IncludeEdgeType.DIRECTED);
-            final Set<Element> secondResults = returnElementsFromOperation(store, op, false);
+            final Set<Element> secondResults = returnElementsFromOperation(store, op, new User(),false);
             assertThat(secondResults, IsCollectionContaining.hasItem(AccumuloTestData.EDGE_A_B_1));
-=======
-            AccumuloIDBetweenSetsRetriever retriever = new AccumuloIDBetweenSetsRetriever(store, op, user, false);
-            Set<Element> results = new HashSet<>();
-            for (Element elm : retriever) {
-                results.add(elm);
-            }
-            retriever.close();
-            Set<Element> expectedResults = new HashSet<>();
-            expectedResults.add(edge2);
-            assertEquals(expectedResults, results);
-            op.setIncludeEdges(IncludeEdgeType.DIRECTED);
-            //Set directed edges only option, and query for edges between {A} and {B} - should get edge1
-            retriever = new AccumuloIDBetweenSetsRetriever(store, op, user, false);
-            results.clear();
-            for (Element elm : retriever) {
-                results.add(elm);
-            }
-            retriever.close();
-            expectedResults.clear();
-            expectedResults.add(edge1);
-            assertEquals(expectedResults, results);
->>>>>>> e65b146c
 
             // Turn off directed / undirected edges only option and check get both EDGE_A1_B1 and EDGE_B2_A2
             op.setIncludeEdges(IncludeEdgeType.ALL);
-<<<<<<< HEAD
-
-            final Set<Element> thirdResults = returnElementsFromOperation(store, op, false);
+
+            final Set<Element> thirdResults = returnElementsFromOperation(store, op, new User(),false);
             assertThat(thirdResults, IsCollectionContaining.hasItem(AccumuloTestData.EDGE_A_B_2));
-=======
-            retriever = new AccumuloIDBetweenSetsRetriever(store, op, user, false);
-            results.clear();
-            for (Element elm : retriever) {
-                results.add(elm);
-            }
-            retriever.close();
-            expectedResults.add(edge2);
-            assertEquals(expectedResults, results);
->>>>>>> e65b146c
         } catch (StoreException e) {
             fail("Failed to set up graph in Accumulo with exception: " + e);
         }
@@ -514,19 +321,8 @@
         final User user = new User();
         addElements(data, store, user);
         // Now query for all edges in set - shouldn't get the false positive
-<<<<<<< HEAD
         AbstractAccumuloTwoSetSeededOperation<EntitySeed, Element> op = new GetElementsBetweenSets<>(AccumuloTestData.SEED_A0_SET, seeds, defaultView);
-        final Set<Element> results = returnElementsFromOperation(store, op, loadIntoMemory);
-=======
-        List<EntitySeed> seed = Collections.singletonList(new EntitySeed("A0"));
-        AbstractAccumuloTwoSetSeededOperation<EntitySeed, Element> op = new GetElementsBetweenSets<>(seed, seeds, defaultView);
-        AccumuloIDBetweenSetsRetriever retriever = new AccumuloIDBetweenSetsRetriever(store, op, user, loadIntoMemory);
-        Set<Element> results = new HashSet<>();
-        for (Element elm : retriever) {
-            results.add(elm);
-        }
-        retriever.close();
->>>>>>> e65b146c
+        final Set<Element> results = returnElementsFromOperation(store, op, new User(),loadIntoMemory);
         // Check results are as expected
 
         assertThat(results, IsCollectionContaining.hasItems(AccumuloTestData.EDGE_A0_A23, AccumuloTestData.A0_ENTITY));
@@ -564,24 +360,9 @@
         // Set graph to give us edges only
         op.setIncludeEdges(IncludeEdgeType.ALL);
         op.setIncludeEntities(false);
-<<<<<<< HEAD
-
-        final Set<Element> results = returnElementsFromOperation(store, op, loadIntoMemory);
+
+        final Set<Element> results = returnElementsFromOperation(store, op, new User(),loadIntoMemory);
         assertThat(results, IsCollectionContaining.hasItem(AccumuloTestData.EDGE_A0_A23));
-=======
-        final User user = new User();
-        AccumuloIDBetweenSetsRetriever retriever = new AccumuloIDBetweenSetsRetriever(store, op, user, loadIntoMemory);
-        Set<Element> results = new HashSet<>();
-        for (Element elm : retriever) {
-            results.add(elm);
-        }
-        retriever.close();
-        Set<Element> expectedResults = new HashSet<>();
-        Element expectedElement1 = new Edge(TestGroups.EDGE, "A0", "A23", true);
-        expectedElement1.putProperty(AccumuloPropertyNames.COUNT, 23);
-        expectedResults.add(expectedElement1);
-        assertEquals(expectedResults, results);
->>>>>>> e65b146c
 
         // Set graph to return entities only
         final AbstractAccumuloTwoSetSeededOperation<EntitySeed, Element> secondOp = new GetElementsBetweenSets<>(AccumuloTestData.SEED_A0_SET, AccumuloTestData.SEED_A23_SET, defaultView);
@@ -589,23 +370,9 @@
         secondOp.setIncludeEntities(true);
 
         // Query for all edges in set {A0, A23}, should get the entity for A0
-<<<<<<< HEAD
-        final Set<Element> secondResults = returnElementsFromOperation(store, secondOp, loadIntoMemory);
+        final Set<Element> secondResults = returnElementsFromOperation(store, secondOp, new User(),loadIntoMemory);
 
         assertThat(secondResults, IsCollectionContaining.hasItem(AccumuloTestData.A0_ENTITY));
-=======
-        retriever = new AccumuloIDBetweenSetsRetriever(store, op, user, loadIntoMemory);
-        results.clear();
-        for (Element elm : retriever) {
-            results.add(elm);
-        }
-        retriever.close();
-        expectedResults.clear();
-        Element expectedElement2 = new Entity(TestGroups.ENTITY, "A0");
-        expectedElement2.putProperty(AccumuloPropertyNames.COUNT, 10000);
-        expectedResults.add(expectedElement2);
-        assertEquals(expectedResults, results);
->>>>>>> e65b146c
 
         // Set graph to return both entities and edges again, and to only return summary type "X" (which will result
         // in no data).
@@ -617,24 +384,13 @@
         thirdOp.setIncludeEdges(IncludeEdgeType.ALL);
         thirdOp.setIncludeEntities(true);
 
-<<<<<<< HEAD
-        final Set<Element> thirdResults = returnElementsFromOperation(store, thirdOp, loadIntoMemory);
+        final Set<Element> thirdResults = returnElementsFromOperation(store, thirdOp, new User(),loadIntoMemory);
         assertEquals(0, thirdResults.size());
     }
 
     @Test
     public void shouldReturnMoreElementsThanFitInBatchScannerByteStoreInMemory() throws StoreException {
         shouldLoadElementsWhenMoreElementsThanFitInBatchScanner(true, byteEntityStore);
-=======
-        retriever = new AccumuloIDBetweenSetsRetriever(store, op, user, loadIntoMemory);
-        results.clear();
-        int count = 0;
-        for (@SuppressWarnings("unused") Element elm : retriever) {
-            count++;
-        }
-        retriever.close();
-        assertEquals(0, count);
->>>>>>> e65b146c
     }
 
     @Test
@@ -656,15 +412,14 @@
         store.getProperties().setMaxEntriesForBatchScanner("1");
 
         // Query for all edges between the set {A0} and the set {A23}
-<<<<<<< HEAD
         final AbstractAccumuloTwoSetSeededOperation<EntitySeed, Element> op = new GetElementsBetweenSets<>(AccumuloTestData.SEED_A0_SET, AccumuloTestData.SEED_A23_SET, defaultView);
-        final Set<Element> betweenA0A23results = returnElementsFromOperation(store, op, loadIntoMemory);
+        final Set<Element> betweenA0A23results = returnElementsFromOperation(store, op, new User(),loadIntoMemory);
         assertThat(betweenA0A23results, IsCollectionContaining.hasItems(AccumuloTestData.EDGE_A0_A23, AccumuloTestData.A0_ENTITY));
 
         // Query for all edges between set {A1} and the set {notpresent} - there shouldn't be any, but
         // we will get the entity for A1
         final AbstractAccumuloTwoSetSeededOperation<EntitySeed, Element> secondOp = new GetElementsBetweenSets<>(AccumuloTestData.SEED_A1_SET, AccumuloTestData.NOT_PRESENT_ENTITY_SEED_SET, defaultView);
-        final Set<Element> betweenA1andNotPresentResults = returnElementsFromOperation(store, secondOp, loadIntoMemory);
+        final Set<Element> betweenA1andNotPresentResults = returnElementsFromOperation(store, secondOp, new User(), loadIntoMemory);
         assertEquals(1, betweenA1andNotPresentResults.size());
         assertThat(betweenA1andNotPresentResults, IsCollectionContaining.hasItem(AccumuloTestData.A1_ENTITY));
 
@@ -672,74 +427,17 @@
         // get the entity for A1
         final AbstractAccumuloTwoSetSeededOperation<EntitySeed, Element> thirdOp = new GetElementsBetweenSets<>(AccumuloTestData.SEED_A1_SET, AccumuloTestData.SEED_A2_SET, defaultView);
 
-        final Set<Element> betweenA1A2Results = returnElementsFromOperation(store, thirdOp, loadIntoMemory);
+        final Set<Element> betweenA1A2Results = returnElementsFromOperation(store, thirdOp, new User(), loadIntoMemory);
         assertEquals(1, betweenA1A2Results.size());
         assertThat(betweenA1A2Results, IsCollectionContaining.hasItem(AccumuloTestData.A1_ENTITY));
     }
 
-    private Set<Element> returnElementsFromOperation(final AccumuloStore store, final AbstractAccumuloTwoSetSeededOperation operation, final boolean loadIntoMemory) throws StoreException {
-
-        final AccumuloRetriever<?> retriever = new AccumuloIDBetweenSetsRetriever(store, operation, loadIntoMemory);
+    private Set<Element> returnElementsFromOperation(final AccumuloStore store, final AbstractAccumuloTwoSetSeededOperation operation, final User user, final boolean loadIntoMemory) throws StoreException {
+
+        final AccumuloRetriever<?> retriever = new AccumuloIDBetweenSetsRetriever(store, operation, user, loadIntoMemory);
         final Set<Element> results = new HashSet<>();
 
         for (final Element elm : retriever) {
-=======
-        Set<EntitySeed> seedsA = new HashSet<>();
-        seedsA.add(new EntitySeed("A0"));
-        Set<EntitySeed> seedsB = new HashSet<>();
-        seedsB.add(new EntitySeed("A23"));
-        AbstractAccumuloTwoSetSeededOperation<EntitySeed, Element> op = new GetElementsBetweenSets<>(seedsA, seedsB, defaultView);
-        final User user = new User();
-        AccumuloIDBetweenSetsRetriever retriever = new AccumuloIDBetweenSetsRetriever(store, op, user, loadIntoMemory);
-        Set<Element> results = new HashSet<>();
-        for (Element elm : retriever) {
-            results.add(elm);
-        }
-        retriever.close();
-        Set<Element> expectedResults = new HashSet<>();
-        Element expectedElement1 = new Edge(TestGroups.EDGE, "A0", "A23", true);
-        expectedElement1.putProperty(AccumuloPropertyNames.COUNT, 23);
-        expectedResults.add(expectedElement1);
-        Element expectedElement2 = new Entity(TestGroups.ENTITY, "A0");
-        expectedElement2.putProperty(AccumuloPropertyNames.COUNT, 10000);
-        expectedResults.add(expectedElement2);
-        assertEquals(expectedResults, results);
-
-        // Query for all edges between set {A1} and the set {notpresent} - there shouldn't be any, but
-        // we will get the entity for A1
-        seedsA.clear();
-        seedsA.add(new EntitySeed("A1"));
-        seedsB.clear();
-        seedsB.add(new EntitySeed("notpresent"));
-        op = new GetElementsBetweenSets<>(seedsA, seedsB, defaultView);
-        retriever = new AccumuloIDBetweenSetsRetriever(store, op, user, loadIntoMemory);
-        results.clear();
-        int count = 0;
-        for (Element elm : retriever) {
-            count++;
-            results.add(elm);
-        }
-        retriever.close();
-        expectedResults.clear();
-        expectedElement1 = new Entity(TestGroups.ENTITY, "A1");
-        expectedElement1.putProperty(AccumuloPropertyNames.COUNT, 1);
-        expectedResults.add(expectedElement1);
-        assertEquals(1, count);
-        assertEquals(expectedResults, results);
-
-        // Query for all edges between set {A1} and the set {A2} - there shouldn't be any edges but will
-        // get the entity for A1
-        seedsA.clear();
-        seedsA.add(new EntitySeed("A1"));
-        seedsB.clear();
-        seedsB.add(new EntitySeed("A2"));
-        op = new GetElementsBetweenSets<>(seedsA, seedsB, defaultView);
-        retriever = new AccumuloIDBetweenSetsRetriever(store, op, user, loadIntoMemory);
-        results.clear();
-        count = 0;
-        for (Element elm : retriever) {
-            count++;
->>>>>>> e65b146c
             results.add(elm);
         }
         retriever.close();
@@ -770,11 +468,7 @@
     }
 
 
-<<<<<<< HEAD
-    private void addElements(final Iterable<Element> data, final AccumuloStore store) {
-=======
-    private static void addElements(final Iterable<Element> data, final AccumuloStore store, final User user) {
->>>>>>> e65b146c
+    private void addElements(final Iterable<Element> data, final AccumuloStore store, final User user) {
         try {
             store.execute(new AddElements(data), user);
         } catch (OperationException e) {

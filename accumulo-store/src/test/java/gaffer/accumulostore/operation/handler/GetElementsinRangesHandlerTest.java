/*
 * Copyright 2016 Crown Copyright
 *
 * Licensed under the Apache License, Version 2.0 (the "License");
 * you may not use this file except in compliance with the License.
 * You may obtain a copy of the License at
 *
 * 	http://www.apache.org/licenses/LICENSE-2.0
 *
 * Unless required by applicable law or agreed to in writing, software
 * distributed under the License is distributed on an "AS IS" BASIS,
 * WITHOUT WARRANTIES OR CONDITIONS OF ANY KIND, either express or implied.
 * See the License for the specific language governing permissions and
 * limitations under the License.
 */

package gaffer.accumulostore.operation.handler;

import static org.junit.Assert.assertEquals;
import static org.junit.Assert.fail;

import gaffer.accumulostore.AccumuloStore;
import gaffer.accumulostore.MockAccumuloStoreForTest;
import gaffer.accumulostore.key.core.impl.byteEntity.ByteEntityKeyPackage;
import gaffer.accumulostore.key.core.impl.classic.ClassicKeyPackage;
import gaffer.accumulostore.operation.impl.GetElementsInRanges;
import gaffer.accumulostore.utils.AccumuloPropertyNames;
import gaffer.accumulostore.utils.Constants;
import gaffer.accumulostore.utils.Pair;
import gaffer.commonutil.TestGroups;
import gaffer.data.element.Edge;
import gaffer.data.element.Element;
import gaffer.data.elementdefinition.view.View;
import gaffer.data.elementdefinition.view.ViewEdgeDefinition;
import gaffer.data.elementdefinition.view.ViewEntityDefinition;
import gaffer.operation.GetOperation.IncludeEdgeType;
import gaffer.operation.GetOperation.IncludeIncomingOutgoingType;
import gaffer.operation.OperationChain;
import gaffer.operation.OperationException;
import gaffer.operation.data.ElementSeed;
import gaffer.operation.data.EntitySeed;
import gaffer.operation.impl.add.AddElements;
import gaffer.store.StoreException;
import org.junit.AfterClass;
import org.junit.BeforeClass;
import org.junit.Test;
import java.io.IOException;
import java.util.ArrayList;
import java.util.HashSet;
import java.util.List;
import java.util.Set;

public class GetElementsinRangesHandlerTest {

    private static final String AUTHS = "Test";
    private static View defaultView;
    private static AccumuloStore byteEntityStore;
    private static AccumuloStore gaffer1KeyStore;

    @BeforeClass
    public static void setup() throws StoreException, IOException {
        byteEntityStore = new MockAccumuloStoreForTest(ByteEntityKeyPackage.class);
        gaffer1KeyStore = new MockAccumuloStoreForTest(ClassicKeyPackage.class);
        defaultView = new View.Builder().edge(TestGroups.EDGE, new ViewEdgeDefinition()).entity(TestGroups.ENTITY, new ViewEntityDefinition()).build();
        setupGraph(byteEntityStore, 1000);
        setupGraph(gaffer1KeyStore, 1000);
    }

    @AfterClass
    public static void tearDown() {
        byteEntityStore = null;
        gaffer1KeyStore = null;
        defaultView = null;
    }

    @Test
<<<<<<< HEAD
    public void testNoSummarisation() throws OperationException {
    	testNoSummarisation(byteEntityStore);
    	testNoSummarisation(Gaffer1KeyStore);
=======
    public void testNoSummarisation() throws StoreException {
        testNoSummarisation(byteEntityStore);
        testNoSummarisation(gaffer1KeyStore);
>>>>>>> 31af5fb3
    }

    public void testNoSummarisation(final AccumuloStore store) throws OperationException {
        // Create set to query for
        Set<Pair<ElementSeed>> simpleEntityRanges = new HashSet<>();

        //get Everything between 0 and 1 (Note we are using strings and string serialisers, with this ordering 0999 is before 1)
        simpleEntityRanges.add(new Pair<ElementSeed>(new EntitySeed("0"), new EntitySeed("1")));
        GetElementsInRanges<ElementSeed, Element> operation = new GetElementsInRanges<>(defaultView, simpleEntityRanges);
        operation.addOption(Constants.OPERATION_AUTHORISATIONS, AUTHS);
        GetElementsInRangesHandler handler = new GetElementsInRangesHandler();
        Iterable<Element> elements = handler.doOperation(operation, store);
        int count = 0;
        for (@SuppressWarnings("unused") Element elm : elements) {
            count++;
        }
        //Each Edge was put in 3 times with different col qualifiers, without summarisation we expect this number
        assertEquals(1000 * 3, count);

        simpleEntityRanges.clear();
        //This should get everything between 0 and 0799 (again being string ordering 0800 is more than 08)
        simpleEntityRanges.add(new Pair<ElementSeed>(new EntitySeed("0"), new EntitySeed("08")));
        elements = handler.doOperation(operation, store);
        count = 0;
        for (@SuppressWarnings("unused") Element elm : elements) {
            count++;
        }
        //Each Edge was put in 3 times with different col qualifiers, without summarisation we expect this number
        assertEquals(800 * 3, count);

    }

    @Test
<<<<<<< HEAD
    public void testShouldSummarise() throws OperationException {
    	testShouldSummarise(byteEntityStore);
    	testShouldSummarise(Gaffer1KeyStore);
    }
    
    public void testShouldSummarise(final AccumuloStore store) throws OperationException {
=======
    public void testShouldSummarise() throws StoreException {
        testShouldSummarise(byteEntityStore);
        testShouldSummarise(gaffer1KeyStore);
    }

    public void testShouldSummarise(final AccumuloStore store) throws StoreException {
>>>>>>> 31af5fb3
        // Create set to query for
        Set<Pair<ElementSeed>> simpleEntityRanges = new HashSet<>();

        //get Everything between 0 and 1 (Note we are using strings and string serialisers, with this ordering 0999 is before 1)
        simpleEntityRanges.add(new Pair<ElementSeed>(new EntitySeed("0"), new EntitySeed("1")));
        GetElementsInRanges<ElementSeed, Element> operation = new GetElementsInRanges<>(defaultView, simpleEntityRanges);
        operation.addOption(Constants.OPERATION_AUTHORISATIONS, AUTHS);
        operation.setSummarise(true);
        GetElementsInRangesHandler handler = new GetElementsInRangesHandler();
        Iterable<Element> elements = handler.doOperation(operation, store);
        int count = 0;
        for (Element elm : elements) {
            elm.getProperty(AccumuloPropertyNames.COLUMN_QUALIFIER);
            //Make sure every element has been summarised
            assertEquals(9, elm.getProperty(AccumuloPropertyNames.COLUMN_QUALIFIER));
            count++;
        }
        assertEquals(1000, count);

        simpleEntityRanges.clear();
        //This should get everything between 0 and 0799 (again being string ordering 0800 is more than 08)
        simpleEntityRanges.add(new Pair<ElementSeed>(new EntitySeed("0"), new EntitySeed("08")));
        elements = handler.doOperation(operation, store);
        count = 0;
        for (Element elm : elements) {
            elm.getProperty(AccumuloPropertyNames.COLUMN_QUALIFIER);
            //Make sure every element has been summarised
            assertEquals(9, elm.getProperty(AccumuloPropertyNames.COLUMN_QUALIFIER));
            count++;
        }
        assertEquals(800, count);

    }

    @Test
<<<<<<< HEAD
    public void testShouldSummariseOutGoingEdgesOnly() throws OperationException {
    	testShouldSummariseOutGoingEdgesOnly(byteEntityStore);
    	testShouldSummariseOutGoingEdgesOnly(Gaffer1KeyStore);
    }
    
    public void testShouldSummariseOutGoingEdgesOnly(final AccumuloStore store) throws OperationException {
=======
    public void testShouldSummariseOutGoingEdgesOnly() throws StoreException {
        testShouldSummariseOutGoingEdgesOnly(byteEntityStore);
        testShouldSummariseOutGoingEdgesOnly(gaffer1KeyStore);
    }

    public void testShouldSummariseOutGoingEdgesOnly(final AccumuloStore store) throws StoreException {
>>>>>>> 31af5fb3
        // Create set to query for
        Set<Pair<ElementSeed>> simpleEntityRanges = new HashSet<>();

        //get Everything between 0 and 1 (Note we are using strings and string serialisers, with this ordering 0999 is before 1)
        simpleEntityRanges.add(new Pair<ElementSeed>(new EntitySeed("0"), new EntitySeed("C")));
        GetElementsInRanges<ElementSeed, Element> operation = new GetElementsInRanges<>(defaultView, simpleEntityRanges);
        operation.addOption(Constants.OPERATION_AUTHORISATIONS, AUTHS);
        operation.setSummarise(true);
        //All Edges stored should be outgoing from our provided seeds.
        operation.setIncludeIncomingOutGoing(IncludeIncomingOutgoingType.OUTGOING);
        GetElementsInRangesHandler handler = new GetElementsInRangesHandler();
        Iterable<Element> elements = handler.doOperation(operation, store);
        int count = 0;
        for (Element elm : elements) {
            elm.getProperty(AccumuloPropertyNames.COLUMN_QUALIFIER);
            //Make sure every element has been summarised
            assertEquals(9, elm.getProperty(AccumuloPropertyNames.COLUMN_QUALIFIER));
            count++;
        }
        assertEquals(1000, count);

        simpleEntityRanges.clear();
        //This should get everything between 0 and 0799 (again being string ordering 0800 is more than 08)
        simpleEntityRanges.add(new Pair<ElementSeed>(new EntitySeed("0"), new EntitySeed("08")));
        elements = handler.doOperation(operation, store);
        count = 0;
        for (Element elm : elements) {
            elm.getProperty(AccumuloPropertyNames.COLUMN_QUALIFIER);
            //Make sure every element has been summarised
            assertEquals(9, elm.getProperty(AccumuloPropertyNames.COLUMN_QUALIFIER));
            count++;
        }
        assertEquals(800, count);

    }

    @Test
<<<<<<< HEAD
    public void testShouldHaveNoIncomingEdges() throws OperationException {
    	testShouldHaveNoIncomingEdges(byteEntityStore);
    	testShouldHaveNoIncomingEdges(Gaffer1KeyStore);
    }
    
    public void testShouldHaveNoIncomingEdges(final AccumuloStore store) throws OperationException {
=======
    public void testShouldHaveNoIncomingEdges() throws StoreException {
        testShouldHaveNoIncomingEdges(byteEntityStore);
        testShouldHaveNoIncomingEdges(gaffer1KeyStore);
    }

    public void testShouldHaveNoIncomingEdges(final AccumuloStore store) throws StoreException {
>>>>>>> 31af5fb3
        // Create set to query for
        Set<Pair<ElementSeed>> simpleEntityRanges = new HashSet<>();

        //get Everything between 0 and 1 (Note we are using strings and string serialisers, with this ordering 0999 is before 1)
        simpleEntityRanges.add(new Pair<ElementSeed>(new EntitySeed("0"), new EntitySeed("1")));
        GetElementsInRanges<ElementSeed, Element> operation = new GetElementsInRanges<>(defaultView, simpleEntityRanges);
        operation.addOption(Constants.OPERATION_AUTHORISATIONS, AUTHS);
        //All Edges stored should be outgoing from our provided seeds.
        operation.setIncludeIncomingOutGoing(IncludeIncomingOutgoingType.INCOMING);
        operation.setSummarise(true);
        GetElementsInRangesHandler handler = new GetElementsInRangesHandler();
        Iterable<Element> elements = handler.doOperation(operation, store);
        int count = 0;
        for (@SuppressWarnings("unused") Element elm : elements) {
            count++;
        }
        //There should be no incoming edges to the provided range
        assertEquals(0, count);
    }

    @Test
<<<<<<< HEAD
    public void testShouldReturnNothingWhenNoEdgesSet() throws OperationException {
    	testShouldReturnNothingWhenNoEdgesSet(byteEntityStore);
    	testShouldReturnNothingWhenNoEdgesSet(Gaffer1KeyStore);
    }
    
    public void testShouldReturnNothingWhenNoEdgesSet(final AccumuloStore store) throws OperationException {
=======
    public void testShouldReturnNothingWhenNoEdgesSet() throws StoreException {
        testShouldReturnNothingWhenNoEdgesSet(byteEntityStore);
        testShouldReturnNothingWhenNoEdgesSet(gaffer1KeyStore);
    }

    public void testShouldReturnNothingWhenNoEdgesSet(final AccumuloStore store) throws StoreException {
>>>>>>> 31af5fb3
        // Create set to query for
        Set<Pair<ElementSeed>> simpleEntityRanges = new HashSet<>();

        //get Everything between 0 and 1 (Note we are using strings and string serialisers, with this ordering 0999 is before 1)
        simpleEntityRanges.add(new Pair<ElementSeed>(new EntitySeed("0"), new EntitySeed("1")));
        GetElementsInRanges<ElementSeed, Element> operation = new GetElementsInRanges<>(defaultView, simpleEntityRanges);
        operation.addOption(Constants.OPERATION_AUTHORISATIONS, AUTHS);
        //All Edges stored should be outgoing from our provided seeds.
        operation.setIncludeEdges(IncludeEdgeType.UNDIRECTED);
        operation.setSummarise(true);
        GetElementsInRangesHandler handler = new GetElementsInRangesHandler();
        Iterable<Element> elements = handler.doOperation(operation, store);
        int count = 0;
        for (@SuppressWarnings("unused") Element elm : elements) {
            count++;
        }
        //There should be no incoming edges to the provided range
        assertEquals(0, count);

    }

    private static void setupGraph(final AccumuloStore store, int numEntries) {
        List<Element> elements = new ArrayList<>();
        for (int i = 0; i < numEntries; i++) {
            Edge edge = new Edge(TestGroups.EDGE);
            Edge edge2 = new Edge(TestGroups.EDGE);
            Edge edge3 = new Edge(TestGroups.EDGE);

            String s = "" + i;
            while (s.length() < 4) {
                s = "0" + s;
            }
            edge.setSource(s);
            edge2.setSource(s);
            edge3.setSource(s);
            edge.putProperty(AccumuloPropertyNames.COLUMN_QUALIFIER, 1);
            edge.setDestination("B");
            edge.setDirected(true);
            edge2.putProperty(AccumuloPropertyNames.COLUMN_QUALIFIER, 3);
            edge2.setDestination("B");
            edge2.setDirected(true);
            edge3.putProperty(AccumuloPropertyNames.COLUMN_QUALIFIER, 5);
            edge3.setDestination("B");
            edge3.setDirected(true);

            elements.add(edge);
            elements.add(edge2);
            elements.add(edge3);
        }
        AddElements add = new AddElements(elements);
        add.addOption(Constants.OPERATION_AUTHORISATIONS, AUTHS);
        try {
            store.execute(new OperationChain<>(add));
        } catch (OperationException e) {
            fail("Couldn't add element: " + e);
        }
    }

}<|MERGE_RESOLUTION|>--- conflicted
+++ resolved
@@ -74,15 +74,9 @@
     }
 
     @Test
-<<<<<<< HEAD
     public void testNoSummarisation() throws OperationException {
     	testNoSummarisation(byteEntityStore);
-    	testNoSummarisation(Gaffer1KeyStore);
-=======
-    public void testNoSummarisation() throws StoreException {
-        testNoSummarisation(byteEntityStore);
-        testNoSummarisation(gaffer1KeyStore);
->>>>>>> 31af5fb3
+    	testNoSummarisation(gaffer1KeyStore);
     }
 
     public void testNoSummarisation(final AccumuloStore store) throws OperationException {
@@ -116,21 +110,12 @@
     }
 
     @Test
-<<<<<<< HEAD
     public void testShouldSummarise() throws OperationException {
     	testShouldSummarise(byteEntityStore);
-    	testShouldSummarise(Gaffer1KeyStore);
+    	testShouldSummarise(gaffer1KeyStore);
     }
     
     public void testShouldSummarise(final AccumuloStore store) throws OperationException {
-=======
-    public void testShouldSummarise() throws StoreException {
-        testShouldSummarise(byteEntityStore);
-        testShouldSummarise(gaffer1KeyStore);
-    }
-
-    public void testShouldSummarise(final AccumuloStore store) throws StoreException {
->>>>>>> 31af5fb3
         // Create set to query for
         Set<Pair<ElementSeed>> simpleEntityRanges = new HashSet<>();
 
@@ -166,21 +151,12 @@
     }
 
     @Test
-<<<<<<< HEAD
     public void testShouldSummariseOutGoingEdgesOnly() throws OperationException {
     	testShouldSummariseOutGoingEdgesOnly(byteEntityStore);
-    	testShouldSummariseOutGoingEdgesOnly(Gaffer1KeyStore);
+    	testShouldSummariseOutGoingEdgesOnly(gaffer1KeyStore);
     }
     
     public void testShouldSummariseOutGoingEdgesOnly(final AccumuloStore store) throws OperationException {
-=======
-    public void testShouldSummariseOutGoingEdgesOnly() throws StoreException {
-        testShouldSummariseOutGoingEdgesOnly(byteEntityStore);
-        testShouldSummariseOutGoingEdgesOnly(gaffer1KeyStore);
-    }
-
-    public void testShouldSummariseOutGoingEdgesOnly(final AccumuloStore store) throws StoreException {
->>>>>>> 31af5fb3
         // Create set to query for
         Set<Pair<ElementSeed>> simpleEntityRanges = new HashSet<>();
 
@@ -218,21 +194,12 @@
     }
 
     @Test
-<<<<<<< HEAD
     public void testShouldHaveNoIncomingEdges() throws OperationException {
     	testShouldHaveNoIncomingEdges(byteEntityStore);
-    	testShouldHaveNoIncomingEdges(Gaffer1KeyStore);
+    	testShouldHaveNoIncomingEdges(gaffer1KeyStore);
     }
     
     public void testShouldHaveNoIncomingEdges(final AccumuloStore store) throws OperationException {
-=======
-    public void testShouldHaveNoIncomingEdges() throws StoreException {
-        testShouldHaveNoIncomingEdges(byteEntityStore);
-        testShouldHaveNoIncomingEdges(gaffer1KeyStore);
-    }
-
-    public void testShouldHaveNoIncomingEdges(final AccumuloStore store) throws StoreException {
->>>>>>> 31af5fb3
         // Create set to query for
         Set<Pair<ElementSeed>> simpleEntityRanges = new HashSet<>();
 
@@ -254,21 +221,12 @@
     }
 
     @Test
-<<<<<<< HEAD
     public void testShouldReturnNothingWhenNoEdgesSet() throws OperationException {
     	testShouldReturnNothingWhenNoEdgesSet(byteEntityStore);
-    	testShouldReturnNothingWhenNoEdgesSet(Gaffer1KeyStore);
+    	testShouldReturnNothingWhenNoEdgesSet(gaffer1KeyStore);
     }
     
     public void testShouldReturnNothingWhenNoEdgesSet(final AccumuloStore store) throws OperationException {
-=======
-    public void testShouldReturnNothingWhenNoEdgesSet() throws StoreException {
-        testShouldReturnNothingWhenNoEdgesSet(byteEntityStore);
-        testShouldReturnNothingWhenNoEdgesSet(gaffer1KeyStore);
-    }
-
-    public void testShouldReturnNothingWhenNoEdgesSet(final AccumuloStore store) throws StoreException {
->>>>>>> 31af5fb3
         // Create set to query for
         Set<Pair<ElementSeed>> simpleEntityRanges = new HashSet<>();
 

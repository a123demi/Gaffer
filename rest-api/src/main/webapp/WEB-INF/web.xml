--- conflicted
+++ resolved
@@ -1,25 +1,14 @@
 <?xml version="1.0" encoding="ISO-8859-1"?>
-<<<<<<< HEAD
-<web-app xmlns:xsi="http://www.w3.org/2001/XMLSchema-instance"
-         xsi:schemaLocation="http://xmlns.jcp.org/xml/ns/javaee"
-         metadata-complete="false"
-         version="3.1">
-=======
 <web-app
         metadata-complete="false"
         version="3.1">
->>>>>>> 23e7b81b
 
     <display-name>Gaffer REST example</display-name>
 
     <servlet>
         <servlet-name>Gaffer REST example</servlet-name>
-<<<<<<< HEAD
-        <servlet-class>org.glassfish.jersey.servlet.ServletContainer</servlet-class>
-=======
         <servlet-class>org.glassfish.jersey.servlet.ServletContainer
         </servlet-class>
->>>>>>> 23e7b81b
         <init-param>
             <param-name>javax.ws.rs.Application</param-name>
             <param-value>

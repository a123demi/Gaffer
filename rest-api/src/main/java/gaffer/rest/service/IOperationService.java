--- conflicted
+++ resolved
@@ -73,17 +73,9 @@
 
     @POST
     @Path("/get/elements/bySeed")
-<<<<<<< HEAD
-    @ApiOperation(value = "Gets elements by seed from the graph",
-            response = Element.class,
-            responseContainer = "List")
-    Iterable<Element> getElementsBySeed(final GetElementsBySeed<ElementSeed, Element> operation,
-                                        @ApiParam(value = "Number of results to return", required = false) @QueryParam("n") Integer n
-=======
     @ApiOperation(value = "Gets elements by seed from the graph", response = Element.class, responseContainer = "List")
     CloseableIterable<Element> getElementsBySeed(final GetElementsBySeed<ElementSeed, Element> operation,
                                                  @ApiParam(value = "Number of results to return", required = false) @QueryParam("n") Integer n
->>>>>>> 1c7cd796
     );
 
     @POST

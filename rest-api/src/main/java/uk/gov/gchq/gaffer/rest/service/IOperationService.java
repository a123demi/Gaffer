--- conflicted
+++ resolved
@@ -65,11 +65,7 @@
 
     @POST
     @Path("/chunked")
-<<<<<<< HEAD
-    @ApiOperation(value = "Performs the given operation chain on the graph, returned chunked output", response = Element.class)
-=======
     @ApiOperation(value = "Performs the given operation chain on the graph, returned chunked output. NOTE - does not work in Swagger.", response = Element.class)
->>>>>>> 23e7b81b
     ChunkedOutput<String> executeChunked(final OperationChain<CloseableIterable<Element>> opChain);
 
     @POST

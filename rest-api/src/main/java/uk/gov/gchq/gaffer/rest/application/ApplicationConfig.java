/*
<<<<<<< HEAD
 * Copyright 2016-2017 Crown Copyright
=======
 * Copyright 2017 Crown Copyright
>>>>>>> 23e7b81b
 *
 * Licensed under the Apache License, Version 2.0 (the "License");
 * you may not use this file except in compliance with the License.
 * You may obtain a copy of the License at
 *
 *     http://www.apache.org/licenses/LICENSE-2.0
 *
 * Unless required by applicable law or agreed to in writing, software
 * distributed under the License is distributed on an "AS IS" BASIS,
 * WITHOUT WARRANTIES OR CONDITIONS OF ANY KIND, either express or implied.
 * See the License for the specific language governing permissions and
 * limitations under the License.
 */

package uk.gov.gchq.gaffer.rest.application;

import io.swagger.jaxrs.config.BeanConfig;
import io.swagger.jaxrs.listing.ApiListingResource;
import io.swagger.jaxrs.listing.SwaggerSerializers;
import org.glassfish.jersey.server.ResourceConfig;
import uk.gov.gchq.gaffer.rest.SystemProperty;
import uk.gov.gchq.gaffer.rest.serialisation.JacksonJsonProvider;
import uk.gov.gchq.gaffer.rest.service.SimpleExamplesService;
import uk.gov.gchq.gaffer.rest.service.SimpleGraphConfigurationService;
import uk.gov.gchq.gaffer.rest.service.SimpleOperationService;
import uk.gov.gchq.gaffer.rest.service.StatusService;
<<<<<<< HEAD
import javax.ws.rs.ApplicationPath;
import javax.ws.rs.core.Application;
=======
>>>>>>> 23e7b81b
import java.util.HashSet;
import java.util.Set;

/**
 * An <code>ApplicationConfig</code> sets up the application resources.
 */
<<<<<<< HEAD
@ApplicationPath("/rest")
public class ApplicationConfig extends Application {
    protected final Set<Object> singletons = new HashSet<>();
=======
public class ApplicationConfig extends ResourceConfig {
>>>>>>> 23e7b81b
    protected final Set<Class<?>> resources = new HashSet<>();

    public ApplicationConfig() {
        addSystemResources();
        addServices();
        setupBeanConfig();
        registerClasses(resources);
    }

    protected void setupBeanConfig() {
        BeanConfig beanConfig = new BeanConfig();
        String baseUrl = System.getProperty(SystemProperty.BASE_URL, SystemProperty.BASE_URL_DEFAULT);
        if (!baseUrl.startsWith("/")) {
            baseUrl = "/" + baseUrl;
        }
        beanConfig.setBasePath(baseUrl);
        beanConfig.setVersion(System.getProperty(SystemProperty.VERSION, SystemProperty.CORE_VERSION));
        beanConfig.setResourcePackage(System.getProperty(SystemProperty.SERVICES_PACKAGE_PREFIX, SystemProperty.SERVICES_PACKAGE_PREFIX_DEFAULT));
        beanConfig.setScan(false);
    }

    protected void addServices() {
        resources.add(StatusService.class);
        resources.add(SimpleOperationService.class);
        resources.add(SimpleGraphConfigurationService.class);
        resources.add(SimpleExamplesService.class);
    }

    protected void addSystemResources() {
        resources.add(ApiListingResource.class);
        resources.add(SwaggerSerializers.class);
        resources.add(JacksonJsonProvider.class);
    }

}<|MERGE_RESOLUTION|>--- conflicted
+++ resolved
@@ -1,9 +1,5 @@
 /*
-<<<<<<< HEAD
- * Copyright 2016-2017 Crown Copyright
-=======
  * Copyright 2017 Crown Copyright
->>>>>>> 23e7b81b
  *
  * Licensed under the Apache License, Version 2.0 (the "License");
  * you may not use this file except in compliance with the License.
@@ -25,29 +21,18 @@
 import io.swagger.jaxrs.listing.SwaggerSerializers;
 import org.glassfish.jersey.server.ResourceConfig;
 import uk.gov.gchq.gaffer.rest.SystemProperty;
-import uk.gov.gchq.gaffer.rest.serialisation.JacksonJsonProvider;
+import uk.gov.gchq.gaffer.rest.serialisation.RestJsonProvider;
 import uk.gov.gchq.gaffer.rest.service.SimpleExamplesService;
 import uk.gov.gchq.gaffer.rest.service.SimpleGraphConfigurationService;
 import uk.gov.gchq.gaffer.rest.service.SimpleOperationService;
 import uk.gov.gchq.gaffer.rest.service.StatusService;
-<<<<<<< HEAD
-import javax.ws.rs.ApplicationPath;
-import javax.ws.rs.core.Application;
-=======
->>>>>>> 23e7b81b
 import java.util.HashSet;
 import java.util.Set;
 
 /**
  * An <code>ApplicationConfig</code> sets up the application resources.
  */
-<<<<<<< HEAD
-@ApplicationPath("/rest")
-public class ApplicationConfig extends Application {
-    protected final Set<Object> singletons = new HashSet<>();
-=======
 public class ApplicationConfig extends ResourceConfig {
->>>>>>> 23e7b81b
     protected final Set<Class<?>> resources = new HashSet<>();
 
     public ApplicationConfig() {
@@ -79,7 +64,7 @@
     protected void addSystemResources() {
         resources.add(ApiListingResource.class);
         resources.add(SwaggerSerializers.class);
-        resources.add(JacksonJsonProvider.class);
+        resources.add(RestJsonProvider.class);
     }
 
 }
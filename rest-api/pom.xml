<?xml version="1.0" encoding="UTF-8"?>
<!--
  ~ Copyright 2016-2017 Crown Copyright
  ~
  ~ Licensed under the Apache License, Version 2.0 (the "License");
  ~ you may not use this file except in compliance with the License.
  ~ You may obtain a copy of the License at
  ~
  ~     http://www.apache.org/licenses/LICENSE-2.0
  ~
  ~ Unless required by applicable law or agreed to in writing, software
  ~ distributed under the License is distributed on an "AS IS" BASIS,
  ~ WITHOUT WARRANTIES OR CONDITIONS OF ANY KIND, either express or implied.
  ~ See the License for the specific language governing permissions and
  ~ limitations under the License.
  -->

<project xmlns="http://maven.apache.org/POM/4.0.0" xmlns:xsi="http://www.w3.org/2001/XMLSchema-instance" xsi:schemaLocation="http://maven.apache.org/POM/4.0.0 http://maven.apache.org/xsd/maven-4.0.0.xsd">
    <modelVersion>4.0.0</modelVersion>

    <parent>
        <groupId>uk.gov.gchq.gaffer</groupId>
        <artifactId>gaffer2</artifactId>
        <version>0.4.8-SNAPSHOT</version>
    </parent>

    <artifactId>rest-api</artifactId>
    <packaging>war</packaging>

    <dependencies>
        <dependency>
            <groupId>javax.servlet</groupId>
            <artifactId>javax.servlet-api</artifactId>
            <version>${servlet-api.version}</version>
            <scope>provided</scope>
        </dependency>
        <dependency>
            <groupId>io.swagger</groupId>
            <artifactId>swagger-jersey2-jaxrs</artifactId>
            <version>${swagger.version}</version>
            <scope>compile</scope>
            <exclusions>
                <exclusion>
                    <groupId>org.glassfish.jersey.containers</groupId>
                    <artifactId>jersey-container-servlet-core</artifactId>
                </exclusion>
            </exclusions>
        </dependency>
        <dependency>
            <groupId>org.glassfish.jersey.media</groupId>
            <artifactId>jersey-media-multipart</artifactId>
            <version>${jersey.version}</version>
        </dependency>
        <dependency>
            <groupId>org.glassfish.jersey.containers</groupId>
            <artifactId>jersey-container-grizzly2-http</artifactId>
            <version>${jersey.version}</version>
            <scope>test</scope>
        </dependency>
        <dependency>
            <groupId>org.glassfish.jersey.containers</groupId>
            <artifactId>jersey-container-servlet</artifactId>
            <version>${jersey.version}</version>
        </dependency>
        <dependency>
            <groupId>org.glassfish.jersey.media</groupId>
            <artifactId>jersey-media-json-jackson</artifactId>
            <version>${jersey.version}</version>
        </dependency>

        <dependency>
            <groupId>uk.gov.gchq.gaffer</groupId>
            <artifactId>graph</artifactId>
            <version>${project.parent.version}</version>
        </dependency>
        <dependency>
            <groupId>uk.gov.gchq.gaffer</groupId>
            <artifactId>common-util</artifactId>
            <version>${project.parent.version}</version>
        </dependency>
        <dependency>
            <groupId>uk.gov.gchq.gaffer</groupId>
            <artifactId>common-util</artifactId>
            <version>${project.parent.version}</version>
            <type>test-jar</type>
            <scope>test</scope>
        </dependency>
        <dependency>
            <groupId>org.json4s</groupId>
            <artifactId>json4s-core_2.10</artifactId>
            <version>${json4s.version}</version>
        </dependency>
        <dependency>
            <groupId>org.json4s</groupId>
            <artifactId>json4s-ext_2.10</artifactId>
            <version>${json4s.version}</version>
        </dependency>
        <dependency>
            <groupId>org.json4s</groupId>
            <artifactId>json4s-jackson_2.10</artifactId>
            <version>${json4s.version}</version>
        </dependency>
        <dependency>
            <groupId>org.json4s</groupId>
            <artifactId>json4s-native_2.10</artifactId>
            <version>${json4s.version}</version>
        </dependency>
        <dependency>
            <groupId>org.json4s</groupId>
            <artifactId>json4s-ast_2.10</artifactId>
            <version>${json4s.version}</version>
        </dependency>
        <dependency>
            <groupId>com.fasterxml.jackson.jaxrs</groupId>
            <artifactId>jackson-jaxrs-json-provider</artifactId>
            <version>${jackson.version}</version>
        </dependency>
        <dependency>
            <groupId>com.fasterxml.jackson.core</groupId>
            <artifactId>jackson-annotations</artifactId>
            <version>${jackson.version}</version>
        </dependency>
        <dependency>
            <groupId>com.fasterxml.jackson.core</groupId>
            <artifactId>jackson-databind</artifactId>
            <version>${jackson.version}</version>
        </dependency>
        <dependency>
            <groupId>com.fasterxml.jackson.datatype</groupId>
            <artifactId>jackson-datatype-json-org</artifactId>
            <version>${jackson.version}</version>
        </dependency>
        <dependency>
            <groupId>com.fasterxml.jackson.jaxrs</groupId>
            <artifactId>jackson-jaxrs-base</artifactId>
            <version>${jackson.version}</version>
        </dependency>
        <dependency>
            <groupId>com.fasterxml.jackson.core</groupId>
            <artifactId>jackson-core</artifactId>
            <version>${jackson.version}</version>
        </dependency>
        <dependency>
            <groupId>org.scala-lang</groupId>
            <artifactId>scala-library</artifactId>
        </dependency>
        <dependency>
            <groupId>org.reflections</groupId>
            <artifactId>reflections</artifactId>
        </dependency>
        <dependency>
            <groupId>org.javassist</groupId>
            <artifactId>javassist</artifactId>
        </dependency>
        <dependency>
            <groupId>commons-io</groupId>
            <artifactId>commons-io</artifactId>
        </dependency>
<<<<<<< HEAD
        <dependency>
            <groupId>io.swagger</groupId>
            <artifactId>swagger-jersey2-jaxrs</artifactId>
            <version>${swagger.version}</version>
            <exclusions>
                <exclusion>
                    <groupId>org.glassfish.jersey.containers</groupId>
                    <artifactId>jersey-container-servlet-core</artifactId>
                </exclusion>
                <exclusion>
                    <groupId>org.glassfish.jersey.media</groupId>
                    <artifactId>jersey-media-multipart</artifactId>
                </exclusion>
            </exclusions>
            <scope>compile</scope>
        </dependency>
        <dependency>
            <groupId>org.glassfish.jersey.media</groupId>
            <artifactId>jersey-media-multipart</artifactId>
            <version>${jersey.version}</version>
        </dependency>
        <dependency>
            <groupId>org.glassfish.jersey.media</groupId>
            <artifactId>jersey-media-json-jackson</artifactId>
            <version>${jersey.version}</version>
        </dependency>
        <dependency>
            <groupId>org.glassfish.jersey.containers</groupId>
            <artifactId>jersey-container-servlet-core</artifactId>
            <version>${jersey.version}</version>
        </dependency>
        <dependency>
            <groupId>javax.servlet</groupId>
            <artifactId>servlet-api</artifactId>
            <version>${servlet-api.version}</version>
            <scope>provided</scope>
        </dependency>
=======
>>>>>>> 3c886f53
    </dependencies>

    <build>
        <sourceDirectory>src/main/java</sourceDirectory>
        <plugins>
            <plugin>
                <groupId>org.apache.maven.plugins</groupId>
                <artifactId>maven-war-plugin</artifactId>
                <version>${maven-war-plugin.version}</version>
                <configuration>
                    <webResources>
                        <resource>
                            <directory>dependencies/swagger</directory>
                        </resource>
                    </webResources>
                    <attachClasses>true</attachClasses>
                    <classesClassifier>classes</classesClassifier>
                </configuration>
            </plugin>
        </plugins>
    </build>
</project><|MERGE_RESOLUTION|>--- conflicted
+++ resolved
@@ -156,46 +156,6 @@
             <groupId>commons-io</groupId>
             <artifactId>commons-io</artifactId>
         </dependency>
-<<<<<<< HEAD
-        <dependency>
-            <groupId>io.swagger</groupId>
-            <artifactId>swagger-jersey2-jaxrs</artifactId>
-            <version>${swagger.version}</version>
-            <exclusions>
-                <exclusion>
-                    <groupId>org.glassfish.jersey.containers</groupId>
-                    <artifactId>jersey-container-servlet-core</artifactId>
-                </exclusion>
-                <exclusion>
-                    <groupId>org.glassfish.jersey.media</groupId>
-                    <artifactId>jersey-media-multipart</artifactId>
-                </exclusion>
-            </exclusions>
-            <scope>compile</scope>
-        </dependency>
-        <dependency>
-            <groupId>org.glassfish.jersey.media</groupId>
-            <artifactId>jersey-media-multipart</artifactId>
-            <version>${jersey.version}</version>
-        </dependency>
-        <dependency>
-            <groupId>org.glassfish.jersey.media</groupId>
-            <artifactId>jersey-media-json-jackson</artifactId>
-            <version>${jersey.version}</version>
-        </dependency>
-        <dependency>
-            <groupId>org.glassfish.jersey.containers</groupId>
-            <artifactId>jersey-container-servlet-core</artifactId>
-            <version>${jersey.version}</version>
-        </dependency>
-        <dependency>
-            <groupId>javax.servlet</groupId>
-            <artifactId>servlet-api</artifactId>
-            <version>${servlet-api.version}</version>
-            <scope>provided</scope>
-        </dependency>
-=======
->>>>>>> 3c886f53
     </dependencies>
 
     <build>

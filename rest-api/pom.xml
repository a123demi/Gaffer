<?xml version="1.0" encoding="UTF-8"?>
<!--
  ~ Copyright 2016-2017 Crown Copyright
  ~
  ~ Licensed under the Apache License, Version 2.0 (the "License");
  ~ you may not use this file except in compliance with the License.
  ~ You may obtain a copy of the License at
  ~
  ~     http://www.apache.org/licenses/LICENSE-2.0
  ~
  ~ Unless required by applicable law or agreed to in writing, software
  ~ distributed under the License is distributed on an "AS IS" BASIS,
  ~ WITHOUT WARRANTIES OR CONDITIONS OF ANY KIND, either express or implied.
  ~ See the License for the specific language governing permissions and
  ~ limitations under the License.
  -->

<project xmlns="http://maven.apache.org/POM/4.0.0"
         xmlns:xsi="http://www.w3.org/2001/XMLSchema-instance"
         xsi:schemaLocation="http://maven.apache.org/POM/4.0.0 http://maven.apache.org/xsd/maven-4.0.0.xsd">
    <modelVersion>4.0.0</modelVersion>

    <parent>
        <groupId>uk.gov.gchq.gaffer</groupId>
        <artifactId>gaffer2</artifactId>
        <version>0.5.2-SNAPSHOT</version>
    </parent>

    <artifactId>rest-api</artifactId>
    <packaging>war</packaging>
<<<<<<< HEAD
    <properties>
        <swagger.version>1.5.9</swagger.version>
        <json4s.version>3.2.11</json4s.version>
        <servlet-api.version>2.5</servlet-api.version>
        <jersey.version>2.22.2</jersey.version>
        <maven-war-plugin-version>2.6</maven-war-plugin-version>
    </properties>
=======
>>>>>>> 4d006e3a

    <dependencies>
        <dependency>
            <groupId>io.swagger</groupId>
            <artifactId>swagger-jersey2-jaxrs</artifactId>
            <version>${swagger.version}</version>
            <scope>compile</scope>
            <exclusions>
                <exclusion>
                    <groupId>org.glassfish.jersey.containers</groupId>
                    <artifactId>jersey-container-servlet-core</artifactId>
                </exclusion>
            </exclusions>
        </dependency>
        <dependency>
            <groupId>org.glassfish.jersey.media</groupId>
            <artifactId>jersey-media-multipart</artifactId>
            <version>${jersey.version}</version>
        </dependency>
        <dependency>
            <groupId>org.glassfish.jersey.containers</groupId>
            <artifactId>jersey-container-grizzly2-http</artifactId>
            <version>${jersey.version}</version>
            <scope>test</scope>
        </dependency>
        <dependency>
            <groupId>org.glassfish.jersey.media</groupId>
            <artifactId>jersey-media-json-jackson</artifactId>
            <version>${jersey.version}</version>
        </dependency>

        <dependency>
            <groupId>uk.gov.gchq.gaffer</groupId>
            <artifactId>graph</artifactId>
            <version>${project.parent.version}</version>
        </dependency>
        <dependency>
            <groupId>uk.gov.gchq.gaffer</groupId>
            <artifactId>common-util</artifactId>
            <version>${project.parent.version}</version>
        </dependency>
        <dependency>
            <groupId>uk.gov.gchq.gaffer</groupId>
            <artifactId>accumulo-store</artifactId>
            <version>${project.parent.version}</version>
            <scope>test</scope>
        </dependency>
        <dependency>
<<<<<<< HEAD
            <groupId>org.glassfish.jersey.core</groupId>
            <artifactId>jersey-server</artifactId>
            <scope>compile</scope>
            <version>${jersey.version}</version>
=======
            <groupId>uk.gov.gchq.gaffer</groupId>
            <artifactId>common-util</artifactId>
            <version>${project.parent.version}</version>
            <type>test-jar</type>
            <scope>test</scope>
>>>>>>> 4d006e3a
        </dependency>
        <dependency>
            <groupId>org.json4s</groupId>
            <artifactId>json4s-core_2.10</artifactId>
            <version>${json4s.version}</version>
        </dependency>
        <dependency>
            <groupId>org.json4s</groupId>
            <artifactId>json4s-ext_2.10</artifactId>
            <version>${json4s.version}</version>
        </dependency>
        <dependency>
            <groupId>org.json4s</groupId>
            <artifactId>json4s-jackson_2.10</artifactId>
            <version>${json4s.version}</version>
        </dependency>
        <dependency>
            <groupId>org.json4s</groupId>
            <artifactId>json4s-native_2.10</artifactId>
            <version>${json4s.version}</version>
        </dependency>
        <dependency>
            <groupId>org.json4s</groupId>
            <artifactId>json4s-ast_2.10</artifactId>
            <version>${json4s.version}</version>
        </dependency>
        <dependency>
            <groupId>com.fasterxml.jackson.jaxrs</groupId>
            <artifactId>jackson-jaxrs-json-provider</artifactId>
            <version>${jackson.version}</version>
        </dependency>
        <dependency>
            <groupId>com.fasterxml.jackson.core</groupId>
            <artifactId>jackson-annotations</artifactId>
            <version>${jackson.version}</version>
        </dependency>
        <dependency>
            <groupId>com.fasterxml.jackson.core</groupId>
            <artifactId>jackson-databind</artifactId>
            <version>${jackson.version}</version>
        </dependency>
        <dependency>
            <groupId>com.fasterxml.jackson.datatype</groupId>
            <artifactId>jackson-datatype-json-org</artifactId>
            <version>${jackson.version}</version>
        </dependency>
        <dependency>
            <groupId>com.fasterxml.jackson.jaxrs</groupId>
            <artifactId>jackson-jaxrs-base</artifactId>
            <version>${jackson.version}</version>
        </dependency>
        <dependency>
            <groupId>com.fasterxml.jackson.core</groupId>
            <artifactId>jackson-core</artifactId>
            <version>${jackson.version}</version>
        </dependency>
        <dependency>
            <groupId>org.scala-lang</groupId>
            <artifactId>scala-library</artifactId>
        </dependency>
        <dependency>
            <groupId>org.reflections</groupId>
            <artifactId>reflections</artifactId>
        </dependency>
        <dependency>
            <groupId>org.javassist</groupId>
            <artifactId>javassist</artifactId>
        </dependency>
        <dependency>
            <groupId>commons-io</groupId>
            <artifactId>commons-io</artifactId>
        </dependency>
<<<<<<< HEAD
        <dependency>
            <groupId>io.swagger</groupId>
            <artifactId>swagger-jersey2-jaxrs</artifactId>
            <version>${swagger.version}</version>
            <exclusions>
                <exclusion>
                    <groupId>org.glassfish.jersey.containers</groupId>
                    <artifactId>jersey-container-servlet-core</artifactId>
                </exclusion>
                <exclusion>
                    <groupId>org.glassfish.jersey.media</groupId>
                    <artifactId>jersey-media-multipart</artifactId>
                </exclusion>
            </exclusions>
            <scope>compile</scope>
        </dependency>
        <dependency>
            <groupId>org.glassfish.jersey.media</groupId>
            <artifactId>jersey-media-multipart</artifactId>
            <version>${jersey.version}</version>
        </dependency>
        <dependency>
            <groupId>org.glassfish.jersey.containers</groupId>
            <artifactId>jersey-container-servlet-core</artifactId>
            <version>${jersey.version}</version>
        </dependency>
        <dependency>
            <groupId>javax.servlet</groupId>
            <artifactId>servlet-api</artifactId>
            <version>${servlet-api.version}</version>
            <scope>provided</scope>
        </dependency>
=======
>>>>>>> 4d006e3a
    </dependencies>

    <build>
        <sourceDirectory>src/main/java</sourceDirectory>
        <plugins>
            <plugin>
                <groupId>org.apache.maven.plugins</groupId>
                <artifactId>maven-war-plugin</artifactId>
                <version>${maven-war-plugin.version}</version>
                <configuration>
                    <webResources>
                        <resource>
                            <directory>dependencies/swagger</directory>
                        </resource>
                    </webResources>
                    <attachClasses>true</attachClasses>
                    <classesClassifier>classes</classesClassifier>
                </configuration>
            </plugin>
        </plugins>
    </build>
</project><|MERGE_RESOLUTION|>--- conflicted
+++ resolved
@@ -28,16 +28,6 @@
 
     <artifactId>rest-api</artifactId>
     <packaging>war</packaging>
-<<<<<<< HEAD
-    <properties>
-        <swagger.version>1.5.9</swagger.version>
-        <json4s.version>3.2.11</json4s.version>
-        <servlet-api.version>2.5</servlet-api.version>
-        <jersey.version>2.22.2</jersey.version>
-        <maven-war-plugin-version>2.6</maven-war-plugin-version>
-    </properties>
-=======
->>>>>>> 4d006e3a
 
     <dependencies>
         <dependency>
@@ -86,18 +76,11 @@
             <scope>test</scope>
         </dependency>
         <dependency>
-<<<<<<< HEAD
-            <groupId>org.glassfish.jersey.core</groupId>
-            <artifactId>jersey-server</artifactId>
-            <scope>compile</scope>
-            <version>${jersey.version}</version>
-=======
             <groupId>uk.gov.gchq.gaffer</groupId>
             <artifactId>common-util</artifactId>
             <version>${project.parent.version}</version>
             <type>test-jar</type>
             <scope>test</scope>
->>>>>>> 4d006e3a
         </dependency>
         <dependency>
             <groupId>org.json4s</groupId>
@@ -170,41 +153,6 @@
             <groupId>commons-io</groupId>
             <artifactId>commons-io</artifactId>
         </dependency>
-<<<<<<< HEAD
-        <dependency>
-            <groupId>io.swagger</groupId>
-            <artifactId>swagger-jersey2-jaxrs</artifactId>
-            <version>${swagger.version}</version>
-            <exclusions>
-                <exclusion>
-                    <groupId>org.glassfish.jersey.containers</groupId>
-                    <artifactId>jersey-container-servlet-core</artifactId>
-                </exclusion>
-                <exclusion>
-                    <groupId>org.glassfish.jersey.media</groupId>
-                    <artifactId>jersey-media-multipart</artifactId>
-                </exclusion>
-            </exclusions>
-            <scope>compile</scope>
-        </dependency>
-        <dependency>
-            <groupId>org.glassfish.jersey.media</groupId>
-            <artifactId>jersey-media-multipart</artifactId>
-            <version>${jersey.version}</version>
-        </dependency>
-        <dependency>
-            <groupId>org.glassfish.jersey.containers</groupId>
-            <artifactId>jersey-container-servlet-core</artifactId>
-            <version>${jersey.version}</version>
-        </dependency>
-        <dependency>
-            <groupId>javax.servlet</groupId>
-            <artifactId>servlet-api</artifactId>
-            <version>${servlet-api.version}</version>
-            <scope>provided</scope>
-        </dependency>
-=======
->>>>>>> 4d006e3a
     </dependencies>
 
     <build>

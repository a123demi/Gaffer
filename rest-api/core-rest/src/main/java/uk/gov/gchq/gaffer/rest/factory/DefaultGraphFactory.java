--- conflicted
+++ resolved
@@ -123,20 +123,15 @@
         if (null == storePropertiesPath) {
             throw new SchemaException("The path to the Store Properties was not found in system properties for key: " + SystemProperty.STORE_PROPERTIES_PATH);
         }
+        final StoreProperties storeProperties = StoreProperties.loadStoreProperties(storePropertiesPath);
+
+        // Disable any operations required
+        storeProperties.addOperationDeclarationPaths("disableOperations.json");
 
         final Graph.Builder builder = new Graph.Builder();
-<<<<<<< HEAD
-        builder.storeProperties(storePropertiesPath);
+        builder.storeProperties(storeProperties);
         builder.graphId(getGraphId());
-=======
 
-        // Disable any operations required
-        final StoreProperties storeProperties = StoreProperties.loadStoreProperties(storePropertiesPath);
-        storeProperties.addOperationDeclarationPaths("disableOperations.json");
-
-        builder.storeProperties(storeProperties);
-
->>>>>>> 361a6daf
         for (final Path path : getSchemaPaths()) {
             builder.addSchema(path);
         }

<?xml version="1.0" encoding="UTF-8"?>
<!--
  ~ Copyright 2016 Crown Copyright
  ~
  ~ Licensed under the Apache License, Version 2.0 (the "License");
  ~ you may not use this file except in compliance with the License.
  ~ You may obtain a copy of the License at
  ~
  ~     http://www.apache.org/licenses/LICENSE-2.0
  ~
  ~ Unless required by applicable law or agreed to in writing, software
  ~ distributed under the License is distributed on an "AS IS" BASIS,
  ~ WITHOUT WARRANTIES OR CONDITIONS OF ANY KIND, either express or implied.
  ~ See the License for the specific language governing permissions and
  ~ limitations under the License.
  -->

<project xmlns="http://maven.apache.org/POM/4.0.0"
         xmlns:xsi="http://www.w3.org/2001/XMLSchema-instance"
         xsi:schemaLocation="http://maven.apache.org/POM/4.0.0 http://maven.apache.org/xsd/maven-4.0.0.xsd">
    <parent>
        <groupId>gaffer</groupId>
        <artifactId>gaffer-core</artifactId>
        <version>0.3.2-SNAPSHOT</version>
    </parent>
    <modelVersion>4.0.0</modelVersion>

    <artifactId>graph</artifactId>

    <dependencies>
        <!-- Internal Gaffer2 framework dependencies -->
        <dependency>
            <groupId>gaffer</groupId>
            <artifactId>data</artifactId>
            <version>${project.parent.version}</version>
        </dependency>
        <dependency>
            <groupId>gaffer</groupId>
            <artifactId>store</artifactId>
            <version>${project.parent.version}</version>
        </dependency>
        <dependency>
            <groupId>gaffer</groupId>
            <artifactId>operation</artifactId>
            <version>${project.parent.version}</version>
        </dependency>
<<<<<<< HEAD
        <dependency>
            <groupId>gaffer</groupId>
            <artifactId>common-util</artifactId>
            <version>${project.parent.version}</version>
            <type>test-jar</type>
            <scope>test</scope>
=======

        <dependency>
            <groupId>commons-io</groupId>
            <artifactId>commons-io</artifactId>
            <version>2.4</version>
>>>>>>> b51ac9c7
        </dependency>
    </dependencies>
</project><|MERGE_RESOLUTION|>--- conflicted
+++ resolved
@@ -44,20 +44,18 @@
             <artifactId>operation</artifactId>
             <version>${project.parent.version}</version>
         </dependency>
-<<<<<<< HEAD
         <dependency>
             <groupId>gaffer</groupId>
             <artifactId>common-util</artifactId>
             <version>${project.parent.version}</version>
             <type>test-jar</type>
             <scope>test</scope>
-=======
+        </dependency>
 
         <dependency>
             <groupId>commons-io</groupId>
             <artifactId>commons-io</artifactId>
             <version>2.4</version>
->>>>>>> b51ac9c7
         </dependency>
     </dependencies>
 </project>
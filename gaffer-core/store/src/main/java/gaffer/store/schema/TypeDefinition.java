--- conflicted
+++ resolved
@@ -36,12 +36,7 @@
  */
 public class TypeDefinition {
     private Class<?> clazz;
-<<<<<<< HEAD
     private Serialisation serialiser;
-    private String position;
-=======
-    private Serialisation serialiser = DEFAULT_SERIALISER;
->>>>>>> ed0b6651
     private ElementFilter validator;
     private AggregateFunction aggregateFunction;
 

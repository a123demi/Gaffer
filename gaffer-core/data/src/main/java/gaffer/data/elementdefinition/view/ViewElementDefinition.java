--- conflicted
+++ resolved
@@ -23,16 +23,12 @@
 import gaffer.data.element.IdentifierType;
 import gaffer.data.element.function.ElementFilter;
 import gaffer.data.element.function.ElementTransformer;
-<<<<<<< HEAD
 import gaffer.data.elementdefinition.ElementDefinition;
-=======
-import gaffer.data.elementdefinition.TypedElementDefinition;
 import gaffer.function.FilterFunction;
 import gaffer.function.TransformFunction;
 import gaffer.function.context.ConsumerFunctionContext;
 import gaffer.function.context.ConsumerProducerFunctionContext;
 import java.util.List;
->>>>>>> 2c6e8cdf
 
 /**
  * A <code>ViewElementDefinition</code> extends {@link ElementDefinition} and adds
@@ -65,10 +61,6 @@
         this.filter = filter;
     }
 
-<<<<<<< HEAD
-    public abstract static class Builder extends ElementDefinition.Builder {
-        protected Builder(final ViewElementDefinition elDef) {
-=======
     @JsonGetter("filterFunctions")
     public List<ConsumerFunctionContext<ElementComponentKey, FilterFunction>> getFilterFunctions() {
         return null != filter ? filter.getFunctions() : null;
@@ -94,9 +86,8 @@
         transformer.addFunctions(functions);
     }
 
-    public abstract static class Builder extends TypedElementDefinition.Builder {
+    public abstract static class Builder extends ElementDefinition.Builder {
         public Builder(final ViewElementDefinition elDef) {
->>>>>>> 2c6e8cdf
             super(elDef);
         }
 

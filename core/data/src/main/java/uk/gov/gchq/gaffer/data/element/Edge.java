/*
 * Copyright 2016 Crown Copyright
 *
 * Licensed under the Apache License, Version 2.0 (the "License");
 * you may not use this file except in compliance with the License.
 * You may obtain a copy of the License at
 *
 *     http://www.apache.org/licenses/LICENSE-2.0
 *
 * Unless required by applicable law or agreed to in writing, software
 * distributed under the License is distributed on an "AS IS" BASIS,
 * WITHOUT WARRANTIES OR CONDITIONS OF ANY KIND, either express or implied.
 * See the License for the specific language governing permissions and
 * limitations under the License.
 */

package uk.gov.gchq.gaffer.data.element;


import com.fasterxml.jackson.annotation.JsonGetter;
import com.fasterxml.jackson.annotation.JsonIgnore;
import com.fasterxml.jackson.annotation.JsonSetter;
import org.apache.commons.lang3.builder.EqualsBuilder;
import org.apache.commons.lang3.builder.HashCodeBuilder;
import org.apache.commons.lang3.builder.ToStringBuilder;
import org.slf4j.Logger;
import org.slf4j.LoggerFactory;
import uk.gov.gchq.gaffer.data.element.id.DirectedType;
import uk.gov.gchq.gaffer.data.element.id.EdgeId;

/**
 * An <code>Edge</code> in an {@link uk.gov.gchq.gaffer.data.element.Element} containing a source, destination and a directed flag.
 * The source and destination vertices can be any type of {@link java.lang.Object}.
 * There is no requirement for these vertices to connect to an {@link uk.gov.gchq.gaffer.data.element.Entity} vertex -
 * for example you could have a 'graph' of just edges.
 * Edges are designed so that multiple edges can share the same identifiers but are distinguished via their
 * group.
 *
 * @see uk.gov.gchq.gaffer.data.element.Edge.Builder
 */
public class Edge extends Element implements EdgeId {
    private static final Logger LOGGER = LoggerFactory.getLogger(Edge.class);
    private static final long serialVersionUID = -5596452468277807842L;
    private Object source;
    private Object destination;
    private boolean directed;

    Edge() {
        super();
    }

    public Edge(final String group) {
        super(group);
    }

    public Edge(final String group, final Object source, final Object destination, final boolean directed) {
        super(group);
        this.source = source;
        this.destination = destination;
        this.directed = directed;
    }

    @Override
    public Object getSource() {
        return source;
    }

    @Override
    public void setSource(final Object source) {
        this.source = source;
    }

    @Override
    public Object getDestination() {
        return destination;
    }

    @Override
    public void setDestination(final Object destination) {
        this.destination = destination;
    }

    @JsonIgnore
    @Override
    public DirectedType getDirectedType() {
        if (directed) {
            return DirectedType.DIRECTED;
        }

        return DirectedType.UNDIRECTED;
    }

    @JsonIgnore(false)
    @JsonGetter("directed")
    @Override
    public boolean isDirected() {
        return directed;
    }

    @JsonSetter("directed")
    @Override
    public void setDirected(final boolean directed) {
        this.directed = directed;
    }

    @Override
    public void setDirectedType(final DirectedType directed) {
        this.directed = DirectedType.UNDIRECTED != directed;
    }

    @Override
    public Object getIdentifier(final IdentifierType identifierType) {
        switch (identifierType) {
            case SOURCE:
                return getSource();
            case DESTINATION:
                return getDestination();
            case DIRECTED:
                return isDirected();
            default:
                return null;
        }
    }

    @Override
    public void putIdentifier(final IdentifierType identifierType, final Object propertyToBeSet) {
        switch (identifierType) {
            case SOURCE:
                setSource(propertyToBeSet);
                break;
            case DESTINATION:
                setDestination(propertyToBeSet);
                break;
            case DIRECTED:
                setDirected((boolean) propertyToBeSet);
                break;
            default:
                LOGGER.error("Unknown identifier type: {} detected.", identifierType);
        }
    }

    @Override
    public int hashCode() {
        int hash;
        if (isDirected()) {
            hash = new HashCodeBuilder(21, 3)
                    .appendSuper(super.hashCode())
                    .append(getSource())
                    .append(getDestination())
                    .append(isDirected())
                    .toHashCode();
        } else {
            hash = super.hashCode();
            if (null != getSource()) {
                hash ^= getSource().hashCode();
            }
            if (null != getDestination()) {
                hash ^= getDestination().hashCode();
            }
        }
        return hash;
    }

    @Override
    public boolean equals(final Object obj) {
        return null != obj
                && (obj instanceof Edge)
                && equals((Edge) obj);
    }

    public boolean equals(final Edge edge) {
        return null != edge
                && (new EqualsBuilder()
                .append(isDirected(), edge.isDirected())
                .append(getSource(), edge.getSource())
                .append(getDestination(), edge.getDestination())
                .appendSuper(super.equals(edge))
                .isEquals()
                || new EqualsBuilder()
                .append(isDirected(), false)
                .append(edge.isDirected(), false)
                .append(getSource(), edge.getDestination())
                .append(getDestination(), edge.getSource())
                .appendSuper(super.equals(edge))
                .isEquals()
        );
    }

    @Override
    public Edge emptyClone() {
        return new Edge(
<<<<<<< HEAD
                this.getGroup(),
                this.getSource(),
                this.getDestination(),
                this.isDirected()
=======
                getGroup(),
                getSource(),
                getDestination(),
                isDirected()
>>>>>>> 62dd2691
        );
    }

    @Override
    public String toString() {
        return new ToStringBuilder(this)
                .append("source", getSource())
                .append("destination", getDestination())
                .append("directed", isDirected())
                .appendSuper(super.toString())
                .build();
    }

    public static class Builder {
        private final Edge edge = new Edge();

        public Builder group(final String group) {
            edge.setGroup(group);
            return this;
        }

        public Builder source(final Object source) {
            edge.setSource(source);
            return this;
        }

        public Builder dest(final Object dest) {
            edge.setDestination(dest);
            return this;
        }

        public Builder directed(final boolean directed) {
            edge.setDirected(directed);
            return this;
        }

        public Builder property(final String name, final Object value) {
            edge.putProperty(name, value);
            return this;
        }

        public Edge build() {
            return edge;
        }
    }
}
<|MERGE_RESOLUTION|>--- conflicted
+++ resolved
@@ -189,17 +189,10 @@
     @Override
     public Edge emptyClone() {
         return new Edge(
-<<<<<<< HEAD
-                this.getGroup(),
-                this.getSource(),
-                this.getDestination(),
-                this.isDirected()
-=======
                 getGroup(),
                 getSource(),
                 getDestination(),
                 isDirected()
->>>>>>> 62dd2691
         );
     }
 

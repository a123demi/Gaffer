--- conflicted
+++ resolved
@@ -16,20 +16,15 @@
 
 package uk.gov.gchq.gaffer.data.element;
 
-<<<<<<< HEAD
 import com.fasterxml.jackson.annotation.JsonInclude;
 import com.fasterxml.jackson.annotation.JsonProperty;
 import com.fasterxml.jackson.annotation.JsonTypeInfo;
 import com.fasterxml.jackson.databind.annotation.JsonDeserialize;
 import com.fasterxml.jackson.databind.annotation.JsonPOJOBuilder;
-import org.apache.commons.lang.builder.EqualsBuilder;
-import org.apache.commons.lang.builder.HashCodeBuilder;
-=======
 
 import org.apache.commons.lang3.builder.EqualsBuilder;
 import org.apache.commons.lang3.builder.HashCodeBuilder;
 import org.apache.commons.lang3.builder.ToStringBuilder;
->>>>>>> 5ecf6b3f
 import org.slf4j.Logger;
 import org.slf4j.LoggerFactory;
 import uk.gov.gchq.gaffer.data.element.Edge.Builder;
@@ -67,7 +62,6 @@
         orderVertices();
     }
 
-<<<<<<< HEAD
     private Edge(final Builder builder) {
         super(builder.group);
         this.source = builder.source;
@@ -81,16 +75,6 @@
     @Override
     public Object getSource() {
         return source;
-=======
-    @Override
-    public Object getSource() {
-        return source;
-    }
-
-    @Override
-    public void setSource(final Object source) {
-        this.source = source;
->>>>>>> 5ecf6b3f
     }
 
     @Override
@@ -99,26 +83,10 @@
     }
 
     @Override
-<<<<<<< HEAD
-=======
-    public void setDestination(final Object destination) {
-        this.destination = destination;
-    }
-
-    @Override
->>>>>>> 5ecf6b3f
     public boolean isDirected() {
         return directed;
     }
 
-<<<<<<< HEAD
-=======
-    @Override
-    public void setDirected(final boolean directed) {
-        this.directed = directed;
-    }
-
->>>>>>> 5ecf6b3f
     @Override
     public Object getIdentifier(final IdentifierType identifierType) {
         switch (identifierType) {

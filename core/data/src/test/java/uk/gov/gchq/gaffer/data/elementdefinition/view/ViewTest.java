/*
 * Copyright 2016-2017 Crown Copyright
 *
 * Licensed under the Apache License, Version 2.0 (the "License");
 * you may not use this file except in compliance with the License.
 * You may obtain a copy of the License at
 *
 *     http://www.apache.org/licenses/LICENSE-2.0
 *
 * Unless required by applicable law or agreed to in writing, software
 * distributed under the License is distributed on an "AS IS" BASIS,
 * WITHOUT WARRANTIES OR CONDITIONS OF ANY KIND, either express or implied.
 * See the License for the specific language governing permissions and
 * limitations under the License.
 */

package uk.gov.gchq.gaffer.data.elementdefinition.view;

import org.junit.Test;
import uk.gov.gchq.gaffer.commonutil.JsonUtil;
import uk.gov.gchq.gaffer.commonutil.TestGroups;
import uk.gov.gchq.gaffer.commonutil.TestPropertyNames;
import uk.gov.gchq.gaffer.data.element.IdentifierType;
import uk.gov.gchq.gaffer.data.element.function.ElementFilter;
import uk.gov.gchq.gaffer.data.element.function.ElementTransformer;
import uk.gov.gchq.gaffer.function.ExampleFilterFunction;
import uk.gov.gchq.gaffer.function.ExampleTransformFunction;
import java.util.ArrayList;
import java.util.List;

import static org.junit.Assert.assertArrayEquals;
import static org.junit.Assert.assertEquals;
import static org.junit.Assert.assertFalse;
import static org.junit.Assert.assertNull;
import static org.junit.Assert.assertSame;
import static org.junit.Assert.assertTrue;

public class ViewTest {

    @Test
    public void shouldCreateEmptyViewWithBasicConstructor() {
        //Given

        //When
        View view = new View();

        //Then
        assertTrue(view.getEdges().isEmpty());
        assertTrue(view.getEntities().isEmpty());
    }

    @Test
    public void shouldCreateNewViewWithEdgeAndEntityGroups() {
        //Given
        List<String> entityGroups = new ArrayList<>();
        List<String> edgeGroups = new ArrayList<>();

        for (int i = 0; i < 4; i++) {
            entityGroups.add(TestGroups.ENTITY + i);
            edgeGroups.add(TestGroups.EDGE + i);
        }

        //When
        View view = new View.Builder()
                .entities(entityGroups)
                .edges(edgeGroups)
                .build();

        //Then
        assertTrue(view.getEntityGroups().containsAll(entityGroups));
        assertEquals(entityGroups.size(), view.getEntityGroups().size());
        assertTrue(view.getEdgeGroups().containsAll(edgeGroups));
        assertEquals(edgeGroups.size(), view.getEdgeGroups().size());
    }

    @Test
    public void shouldBuildView() {
        // Given
        final ViewElementDefinition edgeDef1 = new ViewElementDefinition();
        final ViewElementDefinition edgeDef2 = new ViewElementDefinition();
        final ViewElementDefinition entityDef1 = new ViewElementDefinition();
        final ViewElementDefinition entityDef2 = new ViewElementDefinition();

        // When
        final View view = new View.Builder()
                .edge(TestGroups.EDGE, edgeDef1)
                .entity(TestGroups.ENTITY, entityDef1)
                .entity(TestGroups.ENTITY_2, entityDef2)
                .edge(TestGroups.EDGE_2, edgeDef2)
                .build();

        // Then
        assertEquals(2, view.getEdges().size());
        assertSame(edgeDef1, view.getEdge(TestGroups.EDGE));
        assertSame(edgeDef2, view.getEdge(TestGroups.EDGE_2));

        assertEquals(2, view.getEntities().size());
        assertSame(entityDef1, view.getEntity(TestGroups.ENTITY));
        assertSame(entityDef2, view.getEntity(TestGroups.ENTITY_2));
    }

    @Test
    public void shouldSerialiseToJson() {
        // Given
        final View view = new View.Builder()
                .edge(TestGroups.EDGE, new ViewElementDefinition.Builder()
                        .transientProperty(TestPropertyNames.PROP_3, String.class)
                        .transformer(new ElementTransformer.Builder()
                                .select(TestPropertyNames.PROP_1, TestPropertyNames.PROP_2)
                                .project(TestPropertyNames.PROP_3)
                                .execute(new ExampleTransformFunction())
                                .build())
                        .postTransformFilter(new ElementFilter.Builder()
                                .select(TestPropertyNames.PROP_3)
                                .execute(new ExampleFilterFunction())
                                .build())
                        .build())
                .entity(TestGroups.ENTITY, new ViewElementDefinition.Builder()
                        .preAggregationFilter(new ElementFilter.Builder()
                                .select(TestPropertyNames.PROP_1)
                                .execute(new ExampleFilterFunction())
                                .build())
                        .build())
                .build();

        // When
        byte[] json = view.toJson(true);

        // Then
        JsonUtil.assertEquals(String.format("{%n" +
                "  \"edges\" : {%n" +
                "    \"BasicEdge\" : {%n" +
                "      \"transientProperties\" : {%n" +
                "        \"property3\" : \"java.lang.String\"%n" +
                "      },%n" +
                "      \"postTransformFilterFunctions\" : [ {%n" +
                "        \"function\" : {%n" +
                "          \"class\" : \"uk.gov.gchq.gaffer.function.ExampleFilterFunction\"%n" +
                "        },%n" +
                "        \"selection\" : [ \"property3\" ]%n" +
                "      } ],%n" +
                "      \"transformFunctions\" : [ {%n" +
                "        \"function\" : {%n" +
                "          \"class\" : \"uk.gov.gchq.gaffer.function.ExampleTransformFunction\"%n" +
                "        },%n" +
                "        \"selection\" : [ \"property1\", \"property2\" ],%n" +
                "        \"projection\" : [ \"property3\" ]%n" +
                "      } ]%n" +
                "    }%n" +
                "  },%n" +
                "  \"entities\" : {%n" +
                "    \"BasicEntity\" : {%n" +
                "      \"transientProperties\" : { },%n" +
                "      \"preAggregationFilterFunctions\" : [ {%n" +
                "        \"function\" : {%n" +
                "          \"class\" : \"uk.gov.gchq.gaffer.function.ExampleFilterFunction\"%n" +
                "        },%n" +
                "        \"selection\" : [ \"property1\" ]%n" +
                "      } ]%n" +
                "    }%n" +
                "  }%n" +
                "}"), new String(json));
    }

    @Test
    public void shouldJsonSerialiseAndDeserialise() {
        // Given
        final View view = new View.Builder()
                .globalElements(new GlobalViewElementDefinition.Builder()
                        .preAggregationFilter(new ElementFilter.Builder()
                                .select(TestPropertyNames.PROP_1)
                                .execute(new ExampleFilterFunction())
                                .build())
                        .build())
                .globalEntities(new GlobalViewElementDefinition.Builder()
                        .postAggregationFilter(new ElementFilter.Builder()
                                .select(IdentifierType.VERTEX.name())
                                .execute(new ExampleFilterFunction())
                                .build())
                        .build())
                .globalEdges(new GlobalViewElementDefinition.Builder()
                        .postAggregationFilter(new ElementFilter.Builder()
                                .select(IdentifierType.SOURCE.name())
                                .execute(new ExampleFilterFunction())
                                .build())
                        .build())
                .edge(TestGroups.EDGE, new ViewElementDefinition.Builder()
                        .transientProperty(TestPropertyNames.PROP_3, String.class)
                        .transformer(new ElementTransformer.Builder()
                                .select(TestPropertyNames.PROP_1, TestPropertyNames.PROP_2)
                                .project(TestPropertyNames.PROP_3)
                                .execute(new ExampleTransformFunction())
                                .build())
                        .postTransformFilter(new ElementFilter.Builder()
                                .select(TestPropertyNames.PROP_3)
                                .execute(new ExampleFilterFunction())
                                .build())
                        .build())
                .entity(TestGroups.ENTITY, new ViewElementDefinition.Builder()
                        .preAggregationFilter(new ElementFilter.Builder()
                                .select(TestPropertyNames.PROP_1)
                                .execute(new ExampleFilterFunction())
                                .build())
                        .build())
                .build();

        // When
        byte[] json = view.toJson(true);
        final View deserialisedView = new View.Builder().json(json).build();
        deserialisedView.expandGlobalDefinitions();

        // Then
        assertEquals(1, deserialisedView.getEntityGroups().size());
        final ViewElementDefinition entityDef = deserialisedView.getEntity(TestGroups.ENTITY);
        assertTrue(entityDef.getTransientProperties().isEmpty());
        assertNull(entityDef.getTransformer());
<<<<<<< HEAD
        assertEquals(1, entityDef.getPreAggregationFilter()
                                 .getFunctions()
                                 .size());
        assertTrue(entityDef.getPreAggregationFilter()
                            .getFunctions()
                            .get(0)
                            .getFunction() instanceof ExampleFilterFunction);
        assertEquals(1, entityDef.getPreAggregationFilter()
                                 .getFunctions()
                                 .get(0)
                                 .getSelection()
                                 .size());
        assertEquals(TestPropertyNames.PROP_1, entityDef.getPreAggregationFilter()
                                                        .getFunctions()
                                                        .get(0)
                                                        .getSelection()
                                                        .get(0));

        final ViewElementDefinition edgeDef = deserialisedView.getEdge(TestGroups.EDGE);
        assertEquals(1, edgeDef.getTransientProperties().size());
        assertEquals(String.class, edgeDef.getTransientPropertyMap()
                                          .get(TestPropertyNames.PROP_3));
        assertNull(edgeDef.getPreAggregationFilter());
=======
        assertEquals(2, entityDef.getPreAggregationFilter().getFunctions().size());
        assertTrue(entityDef.getPreAggregationFilter().getFunctions().get(0).getFunction() instanceof ExampleFilterFunction);
        assertEquals(1, entityDef.getPreAggregationFilter().getFunctions().get(0).getSelection().size());
        assertEquals(TestPropertyNames.PROP_1, entityDef.getPreAggregationFilter().getFunctions().get(0).getSelection().get(0));
        assertEquals(TestPropertyNames.PROP_1, entityDef.getPreAggregationFilter().getFunctions().get(1).getSelection().get(0));
        assertEquals(1, entityDef.getPostAggregationFilter().getFunctions().get(0).getSelection().size());
        assertEquals(IdentifierType.VERTEX.name(), entityDef.getPostAggregationFilter().getFunctions().get(0).getSelection().get(0));

        final ViewElementDefinition edgeDef = deserialisedView.getEdge(TestGroups.EDGE);
        assertEquals(1, edgeDef.getTransientProperties().size());
        assertEquals(String.class, edgeDef.getTransientPropertyMap().get(TestPropertyNames.PROP_3));
        assertEquals(1, edgeDef.getPreAggregationFilter().getFunctions().size());
        assertTrue(edgeDef.getPreAggregationFilter().getFunctions().get(0).getFunction() instanceof ExampleFilterFunction);
        assertEquals(1, edgeDef.getPreAggregationFilter().getFunctions().get(0).getSelection().size());
        assertEquals(TestPropertyNames.PROP_1, edgeDef.getPreAggregationFilter().getFunctions().get(0).getSelection().get(0));
>>>>>>> 73576603
        assertEquals(1, edgeDef.getTransformer().getFunctions().size());
        assertTrue(edgeDef.getTransformer()
                          .getFunctions()
                          .get(0)
                          .getFunction() instanceof ExampleTransformFunction);
        assertEquals(2, edgeDef.getTransformer()
                               .getFunctions()
                               .get(0)
                               .getSelection()
                               .size());
        assertEquals(TestPropertyNames.PROP_1, edgeDef.getTransformer()
                                                      .getFunctions()
                                                      .get(0)
                                                      .getSelection()
                                                      .get(0));
        assertEquals(TestPropertyNames.PROP_2, edgeDef.getTransformer()
                                                      .getFunctions()
                                                      .get(0)
                                                      .getSelection()
                                                      .get(1));
        assertEquals(1, edgeDef.getTransformer()
                               .getFunctions()
                               .get(0)
                               .getProjection()
                               .size());
        assertEquals(TestPropertyNames.PROP_3, edgeDef.getTransformer()
                                                      .getFunctions()
                                                      .get(0)
                                                      .getProjection()
                                                      .get(0));
        assertEquals(1, edgeDef.getPostTransformFilter().getFunctions().size());
<<<<<<< HEAD
        assertTrue(edgeDef.getPostTransformFilter()
                          .getFunctions()
                          .get(0)
                          .getFunction() instanceof ExampleFilterFunction);
        assertEquals(1, edgeDef.getPostTransformFilter()
                               .getFunctions()
                               .get(0)
                               .getSelection()
                               .size());
        assertEquals(TestPropertyNames.PROP_3, edgeDef.getPostTransformFilter()
                                                      .getFunctions()
                                                      .get(0)
                                                      .getSelection()
                                                      .get(0));
=======
        assertTrue(edgeDef.getPostTransformFilter().getFunctions().get(0).getFunction() instanceof ExampleFilterFunction);
        assertEquals(1, edgeDef.getPostTransformFilter().getFunctions().get(0).getSelection().size());
        assertEquals(TestPropertyNames.PROP_3, edgeDef.getPostTransformFilter().getFunctions().get(0).getSelection().get(0));
        assertEquals(1, edgeDef.getPostAggregationFilter().getFunctions().get(0).getSelection().size());
        assertEquals(IdentifierType.SOURCE.name(), edgeDef.getPostAggregationFilter().getFunctions().get(0).getSelection().get(0));
    }

    @Test
    public void shouldCreateViewWithGlobalDefinitions() {
        // Given
        final View view = new View.Builder()
                .globalElements(new GlobalViewElementDefinition.Builder()
                        .preAggregationFilter(new ElementFilter.Builder()
                                .select(TestPropertyNames.PROP_1)
                                .execute(new ExampleFilterFunction())
                                .build())
                        .groupBy(TestPropertyNames.PROP_1)
                        .transientProperty(TestPropertyNames.PROP_2, String.class)
                        .build())
                .globalEntities(new GlobalViewElementDefinition.Builder()
                        .postAggregationFilter(new ElementFilter.Builder()
                                .select(IdentifierType.VERTEX.name())
                                .execute(new ExampleFilterFunction())
                                .build())
                        .groups(TestGroups.ENTITY, TestGroups.ENTITY_2)
                        .build())
                .globalEdges(new GlobalViewElementDefinition.Builder()
                        .postTransformFilter(new ElementFilter.Builder()
                                .select(IdentifierType.SOURCE.name())
                                .execute(new ExampleFilterFunction())
                                .build())
                        .groupBy()
                        .groups(TestGroups.EDGE, TestGroups.EDGE_2)
                        .build())
                .entity(TestGroups.ENTITY_3, new ViewElementDefinition.Builder()
                        .preAggregationFilter(new ElementFilter.Builder()
                                .select(TestPropertyNames.DATE)
                                .execute(new ExampleFilterFunction())
                                .build())
                        .groupBy(TestPropertyNames.DATE)
                        .build())
                .entity(TestGroups.ENTITY)
                .entity(TestGroups.ENTITY_2)
                .edge(TestGroups.EDGE)
                .edge(TestGroups.EDGE_2)
                .edge(TestGroups.EDGE_3)
                .build();

        // When
        view.expandGlobalDefinitions();

        JsonUtil.assertEquals(String.format("{%n" +
                "  \"edges\" : {%n" +
                "    \"BasicEdge2\" : {%n" +
                "      \"groupBy\" : [ ],%n" +
                "      \"transientProperties\" : {%n" +
                "        \"property2\" : \"java.lang.String\"%n" +
                "      },%n" +
                "      \"preAggregationFilterFunctions\" : [ {%n" +
                "        \"function\" : {%n" +
                "          \"class\" : \"uk.gov.gchq.gaffer.function.ExampleFilterFunction\"%n" +
                "        },%n" +
                "        \"selection\" : [ \"property1\" ]%n" +
                "      } ],%n" +
                "      \"postTransformFilterFunctions\" : [ {%n" +
                "        \"function\" : {%n" +
                "          \"class\" : \"uk.gov.gchq.gaffer.function.ExampleFilterFunction\"%n" +
                "        },%n" +
                "        \"selection\" : [ \"SOURCE\" ]%n" +
                "      } ]%n" +
                "    },%n" +
                "    \"BasicEdge\" : {%n" +
                "      \"groupBy\" : [ ],%n" +
                "      \"transientProperties\" : {%n" +
                "        \"property2\" : \"java.lang.String\"%n" +
                "      },%n" +
                "      \"preAggregationFilterFunctions\" : [ {%n" +
                "        \"function\" : {%n" +
                "          \"class\" : \"uk.gov.gchq.gaffer.function.ExampleFilterFunction\"%n" +
                "        },%n" +
                "        \"selection\" : [ \"property1\" ]%n" +
                "      } ],%n" +
                "      \"postTransformFilterFunctions\" : [ {%n" +
                "        \"function\" : {%n" +
                "          \"class\" : \"uk.gov.gchq.gaffer.function.ExampleFilterFunction\"%n" +
                "        },%n" +
                "        \"selection\" : [ \"SOURCE\" ]%n" +
                "      } ]%n" +
                "    },%n" +
                "    \"BasicEdge3\" : {%n" +
                "      \"groupBy\" : [ \"property1\" ],%n" +
                "      \"transientProperties\" : {%n" +
                "        \"property2\" : \"java.lang.String\"%n" +
                "      },%n" +
                "      \"preAggregationFilterFunctions\" : [ {%n" +
                "        \"function\" : {%n" +
                "          \"class\" : \"uk.gov.gchq.gaffer.function.ExampleFilterFunction\"%n" +
                "        },%n" +
                "        \"selection\" : [ \"property1\" ]%n" +
                "      } ]%n" +
                "    }%n" +
                "  },%n" +
                "  \"entities\" : {%n" +
                "    \"BasicEntity2\" : {%n" +
                "      \"groupBy\" : [ \"property1\" ],%n" +
                "      \"transientProperties\" : {%n" +
                "        \"property2\" : \"java.lang.String\"%n" +
                "      },%n" +
                "      \"preAggregationFilterFunctions\" : [ {%n" +
                "        \"function\" : {%n" +
                "          \"class\" : \"uk.gov.gchq.gaffer.function.ExampleFilterFunction\"%n" +
                "        },%n" +
                "        \"selection\" : [ \"property1\" ]%n" +
                "      } ],%n" +
                "      \"postAggregationFilterFunctions\" : [ {%n" +
                "        \"function\" : {%n" +
                "          \"class\" : \"uk.gov.gchq.gaffer.function.ExampleFilterFunction\"%n" +
                "        },%n" +
                "        \"selection\" : [ \"VERTEX\" ]%n" +
                "      } ]%n" +
                "    },%n" +
                "    \"BasicEntity\" : {%n" +
                "      \"groupBy\" : [ \"property1\" ],%n" +
                "      \"transientProperties\" : {%n" +
                "        \"property2\" : \"java.lang.String\"%n" +
                "      },%n" +
                "      \"preAggregationFilterFunctions\" : [ {%n" +
                "        \"function\" : {%n" +
                "          \"class\" : \"uk.gov.gchq.gaffer.function.ExampleFilterFunction\"%n" +
                "        },%n" +
                "        \"selection\" : [ \"property1\" ]%n" +
                "      } ],%n" +
                "      \"postAggregationFilterFunctions\" : [ {%n" +
                "        \"function\" : {%n" +
                "          \"class\" : \"uk.gov.gchq.gaffer.function.ExampleFilterFunction\"%n" +
                "        },%n" +
                "        \"selection\" : [ \"VERTEX\" ]%n" +
                "      } ]%n" +
                "    },%n" +
                "    \"BasicEntity3\" : {%n" +
                "      \"groupBy\" : [ \"dateProperty\" ],%n" +
                "      \"transientProperties\" : {%n" +
                "        \"property2\" : \"java.lang.String\"%n" +
                "      },%n" +
                "      \"preAggregationFilterFunctions\" : [ {%n" +
                "        \"function\" : {%n" +
                "          \"class\" : \"uk.gov.gchq.gaffer.function.ExampleFilterFunction\"%n" +
                "        },%n" +
                "        \"selection\" : [ \"property1\" ]%n" +
                "      }, {%n" +
                "        \"function\" : {%n" +
                "          \"class\" : \"uk.gov.gchq.gaffer.function.ExampleFilterFunction\"%n" +
                "        },%n" +
                "        \"selection\" : [ \"dateProperty\" ]%n" +
                "      } ]%n" +
                "    }%n" +
                "  }%n" +
                "}"), new String(view.toJson(true)));
    }

    @Test
    public void test() {
        String json = "{\n" +
                "      \"edges\": {\n" +
                "         \"edge\": {\n" +
                "            \"transientProperties\": {},\n" +
                "            \"preAggregationFilterFunctions\": [\n" +
                "               {\n" +
                "                  \"function\": {\n" +
                "                     \"class\": \"uk.gov.gchq.gaffer.function.ExampleFilterFunction\"\n" +
                "                  },\n" +
                "                  \"selection\": [\n" +
                "                     \"count\"\n" +
                "                  ]\n" +
                "               }\n" +
                "            ]\n" +
                "         }\n" +
                "      },\n" +
                "      \"entities\": {\n" +
                "         \"entity\": {\n" +
                "            \"transientProperties\": {},\n" +
                "            \"preAggregationFilterFunctions\": [\n" +
                "               {\n" +
                "                  \"function\": {\n" +
                "                     \"class\": \"uk.gov.gchq.gaffer.function.ExampleFilterFunction\"\n" +
                "                  },\n" +
                "                  \"selection\": [\n" +
                "                     \"count\"\n" +
                "                  ]\n" +
                "               }\n" +
                "            ]\n" +
                "         }\n" +
                "      },\n" +
                "      \"globalElements\": [\n" +
                "         {\n" +
                "            \"groupBy\": [],\n" +
                "            \"transientProperties\": {},\n" +
                "\"preAggregationFilterFunctions\": [\n" +
                "               {\n" +
                "                \"function\":\n" +
                "                {\n" +
                "                     \"class\": \"uk.gov.gchq.gaffer.function.ExampleFilterFunction\"\n" +
                "                },\n" +
                "                \"selection\": [\"count2\"]\n" +
                "               }\n" +
                "             ]\n" +
                "         }\n" +
                "      ]\n" +
                "   }";

        final View view = new View.Builder()
                .json(json.getBytes())
                .build();

        view.expandGlobalDefinitions();

        System.out.println(view);


>>>>>>> 73576603
    }

    @Test
    public void shouldCreateAnIdenticalObjectWhenCloned() {
        // Given
        final ViewElementDefinition edgeDef1 = new ViewElementDefinition();
        final ViewElementDefinition edgeDef2 = new ViewElementDefinition();
        final ViewElementDefinition entityDef1 = new ViewElementDefinition();
        final ViewElementDefinition entityDef2 = new ViewElementDefinition();

        // When
        final View view = new View.Builder()
                .edge(TestGroups.EDGE, edgeDef1)
                .entity(TestGroups.ENTITY, entityDef1)
                .entity(TestGroups.ENTITY_2, entityDef2)
                .edge(TestGroups.EDGE_2, edgeDef2)
                .build();

        // Then
        final View clone = view.clone();

        // Check that the objects are equal
        assertEquals(view, clone);

        final byte[] viewJson = view.toCompactJson();
        final byte[] cloneJson = clone.toCompactJson();

        // Check that JSON representations of the objects are equal
        assertArrayEquals(viewJson, cloneJson);

        final View viewFromJson = new View.Builder().json(viewJson).build();
        final View cloneFromJson = new View.Builder().json(cloneJson).build();

        // Check that objects created from JSON representations are equal
        assertEquals(viewFromJson, cloneFromJson);

        // Check that objects created from JSON representations are equal
        assertEquals(viewFromJson, view);
        assertEquals(cloneFromJson, clone);
    }

    @Test
    public void shouldSerialiseToCompactJson() {
        // Given
        final View view = new View();

        // When
        final String compactJson = new String(view.toCompactJson());

        // Then - no description fields or new lines
        assertFalse(compactJson.contains(String.format("%n")));
    }

    @Test
    public void shouldMergeDifferentViews() {
        // Given
        final View view1 = new View.Builder()
                .entity(TestGroups.ENTITY)
                .edge(TestGroups.EDGE)
                .build();

        final View view2 = new View.Builder()
                .entity(TestGroups.ENTITY)
                .entity(TestGroups.ENTITY_2)
                .edge(TestGroups.EDGE)
                .edge(TestGroups.EDGE_2)
                .build();

        // When
        final View mergedView = new View.Builder()
                .merge(view1)
                .merge(view2)
                .build();

        // Then
        assertEquals(2, mergedView.getEntities().size());
        assertEquals(2, mergedView.getEdges().size());
    }
}<|MERGE_RESOLUTION|>--- conflicted
+++ resolved
@@ -214,31 +214,6 @@
         final ViewElementDefinition entityDef = deserialisedView.getEntity(TestGroups.ENTITY);
         assertTrue(entityDef.getTransientProperties().isEmpty());
         assertNull(entityDef.getTransformer());
-<<<<<<< HEAD
-        assertEquals(1, entityDef.getPreAggregationFilter()
-                                 .getFunctions()
-                                 .size());
-        assertTrue(entityDef.getPreAggregationFilter()
-                            .getFunctions()
-                            .get(0)
-                            .getFunction() instanceof ExampleFilterFunction);
-        assertEquals(1, entityDef.getPreAggregationFilter()
-                                 .getFunctions()
-                                 .get(0)
-                                 .getSelection()
-                                 .size());
-        assertEquals(TestPropertyNames.PROP_1, entityDef.getPreAggregationFilter()
-                                                        .getFunctions()
-                                                        .get(0)
-                                                        .getSelection()
-                                                        .get(0));
-
-        final ViewElementDefinition edgeDef = deserialisedView.getEdge(TestGroups.EDGE);
-        assertEquals(1, edgeDef.getTransientProperties().size());
-        assertEquals(String.class, edgeDef.getTransientPropertyMap()
-                                          .get(TestPropertyNames.PROP_3));
-        assertNull(edgeDef.getPreAggregationFilter());
-=======
         assertEquals(2, entityDef.getPreAggregationFilter().getFunctions().size());
         assertTrue(entityDef.getPreAggregationFilter().getFunctions().get(0).getFunction() instanceof ExampleFilterFunction);
         assertEquals(1, entityDef.getPreAggregationFilter().getFunctions().get(0).getSelection().size());
@@ -254,7 +229,6 @@
         assertTrue(edgeDef.getPreAggregationFilter().getFunctions().get(0).getFunction() instanceof ExampleFilterFunction);
         assertEquals(1, edgeDef.getPreAggregationFilter().getFunctions().get(0).getSelection().size());
         assertEquals(TestPropertyNames.PROP_1, edgeDef.getPreAggregationFilter().getFunctions().get(0).getSelection().get(0));
->>>>>>> 73576603
         assertEquals(1, edgeDef.getTransformer().getFunctions().size());
         assertTrue(edgeDef.getTransformer()
                           .getFunctions()
@@ -286,22 +260,6 @@
                                                       .getProjection()
                                                       .get(0));
         assertEquals(1, edgeDef.getPostTransformFilter().getFunctions().size());
-<<<<<<< HEAD
-        assertTrue(edgeDef.getPostTransformFilter()
-                          .getFunctions()
-                          .get(0)
-                          .getFunction() instanceof ExampleFilterFunction);
-        assertEquals(1, edgeDef.getPostTransformFilter()
-                               .getFunctions()
-                               .get(0)
-                               .getSelection()
-                               .size());
-        assertEquals(TestPropertyNames.PROP_3, edgeDef.getPostTransformFilter()
-                                                      .getFunctions()
-                                                      .get(0)
-                                                      .getSelection()
-                                                      .get(0));
-=======
         assertTrue(edgeDef.getPostTransformFilter().getFunctions().get(0).getFunction() instanceof ExampleFilterFunction);
         assertEquals(1, edgeDef.getPostTransformFilter().getFunctions().get(0).getSelection().size());
         assertEquals(TestPropertyNames.PROP_3, edgeDef.getPostTransformFilter().getFunctions().get(0).getSelection().get(0));
@@ -519,9 +477,6 @@
         view.expandGlobalDefinitions();
 
         System.out.println(view);
-
-
->>>>>>> 73576603
     }
 
     @Test

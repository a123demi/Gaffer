<?xml version="1.0" encoding="UTF-8"?>
<!--
  ~ Copyright 2016 Crown Copyright
  ~
  ~ Licensed under the Apache License, Version 2.0 (the "License");
  ~ you may not use this file except in compliance with the License.
  ~ You may obtain a copy of the License at
  ~
  ~     http://www.apache.org/licenses/LICENSE-2.0
  ~
  ~ Unless required by applicable law or agreed to in writing, software
  ~ distributed under the License is distributed on an "AS IS" BASIS,
  ~ WITHOUT WARRANTIES OR CONDITIONS OF ANY KIND, either express or implied.
  ~ See the License for the specific language governing permissions and
  ~ limitations under the License.
  -->

<project xmlns="http://maven.apache.org/POM/4.0.0" xmlns:xsi="http://www.w3.org/2001/XMLSchema-instance" xsi:schemaLocation="http://maven.apache.org/POM/4.0.0 http://maven.apache.org/xsd/maven-4.0.0.xsd">
    <parent>
        <groupId>uk.gov.gchq.gaffer</groupId>
        <artifactId>core</artifactId>
        <version>0.6.2-SNAPSHOT</version>
    </parent>
    <modelVersion>4.0.0</modelVersion>

    <artifactId>data</artifactId>

    <dependencies>
        <dependency>
            <groupId>uk.gov.gchq.gaffer</groupId>
            <artifactId>function</artifactId>
            <version>${project.parent.version}</version>
        </dependency>
        <dependency>
            <groupId>uk.gov.gchq.gaffer</groupId>
            <artifactId>serialisation</artifactId>
            <version>${project.parent.version}</version>
        </dependency>
        <dependency>
            <groupId>uk.gov.gchq.gaffer</groupId>
            <artifactId>common-util</artifactId>
            <version>${project.parent.version}</version>
<<<<<<< HEAD
        </dependency>
        <dependency>
            <groupId>uk.gov.gchq.gaffer</groupId>
            <artifactId>exception</artifactId>
            <version>${project.parent.version}</version>
        </dependency>
        <dependency>
            <groupId>uk.gov.gchq.gaffer</groupId>
            <artifactId>common-util</artifactId>
            <version>${project.parent.version}</version>
=======
>>>>>>> 73576603
            <type>test-jar</type>
            <scope>test</scope>
        </dependency>
    </dependencies>

</project><|MERGE_RESOLUTION|>--- conflicted
+++ resolved
@@ -40,22 +40,14 @@
             <groupId>uk.gov.gchq.gaffer</groupId>
             <artifactId>common-util</artifactId>
             <version>${project.parent.version}</version>
-<<<<<<< HEAD
+            <type>test-jar</type>
+            <scope>test</scope>
         </dependency>
         <dependency>
             <groupId>uk.gov.gchq.gaffer</groupId>
             <artifactId>exception</artifactId>
             <version>${project.parent.version}</version>
         </dependency>
-        <dependency>
-            <groupId>uk.gov.gchq.gaffer</groupId>
-            <artifactId>common-util</artifactId>
-            <version>${project.parent.version}</version>
-=======
->>>>>>> 73576603
-            <type>test-jar</type>
-            <scope>test</scope>
-        </dependency>
     </dependencies>
 
 </project>
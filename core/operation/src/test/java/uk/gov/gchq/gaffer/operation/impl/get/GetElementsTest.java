/*
 * Copyright 2016 Crown Copyright
 *
 * Licensed under the Apache License, Version 2.0 (the "License");
 * you may not use this file except in compliance with the License.
 * You may obtain a copy of the License at
 *
 *     http://www.apache.org/licenses/LICENSE-2.0
 *
 * Unless required by applicable law or agreed to in writing, software
 * distributed under the License is distributed on an "AS IS" BASIS,
 * WITHOUT WARRANTIES OR CONDITIONS OF ANY KIND, either express or implied.
 * See the License for the specific language governing permissions and
 * limitations under the License.
 */

package uk.gov.gchq.gaffer.operation.impl.get;

import org.junit.Test;
import uk.gov.gchq.gaffer.data.element.id.ElementId;
import uk.gov.gchq.gaffer.data.elementdefinition.view.View;
import uk.gov.gchq.gaffer.exception.SerialisationException;
import uk.gov.gchq.gaffer.jsonserialisation.JSONSerialiser;
import uk.gov.gchq.gaffer.operation.OperationTest;
import uk.gov.gchq.gaffer.operation.SeedMatching.SeedMatchingType;
import uk.gov.gchq.gaffer.operation.data.EdgeSeed;
import uk.gov.gchq.gaffer.operation.data.ElementSeed;
import uk.gov.gchq.gaffer.operation.data.EntitySeed;
import uk.gov.gchq.gaffer.operation.graph.SeededGraphFilters;
import java.util.Iterator;

import static junit.framework.TestCase.assertNotNull;
import static org.junit.Assert.assertEquals;
import static org.junit.Assert.assertFalse;

public class GetElementsTest implements OperationTest {
    private static final JSONSerialiser serialiser = new JSONSerialiser();

    @Test
    public void shouldSetSeedMatchingTypeToEquals() {
        // Given
        final ElementId elementId1 = new EntitySeed("identifier");

        // When
        final GetElements op = new GetElements.Builder()
                .input(elementId1)
                .seedMatching(SeedMatchingType.EQUAL)
                .build();

        // Then
        assertEquals(SeedMatchingType.EQUAL, op.getSeedMatching());
    }

    private void shouldSerialiseAndDeserialiseOperationWithElementIds() throws SerialisationException {
        // Given
        final ElementSeed elementSeed1 = new EntitySeed("identifier");
        final ElementSeed elementSeed2 = new EdgeSeed("source2", "destination2", true);
        final GetElements op = new GetElements.Builder()
                .input(elementSeed1, elementSeed2)
                .build();

        // When
        byte[] json = serialiser.serialise(op, true);
        final GetElements deserialisedOp = serialiser.deserialise(json, GetElements.class);

        // Then
        final Iterator itr = deserialisedOp.getInput().iterator();
        assertEquals(elementSeed1, itr.next());
        assertEquals(elementSeed2, itr.next());
        assertFalse(itr.hasNext());
    }

    private void builderShouldCreatePopulatedOperationAll() {
        final GetElements op = new GetElements.Builder()
                .input(new EntitySeed("A"))
                .inOutType(SeededGraphFilters.IncludeIncomingOutgoingType.BOTH)
                .view(new View.Builder()
                        .edge("testEdgeGroup")
                        .build())
                .build();

        assertEquals(SeededGraphFilters.IncludeIncomingOutgoingType.BOTH,
                op.getIncludeIncomingOutGoing());
        assertNotNull(op.getView());
    }

    @Test
    public void shouldSetSeedMatchingTypeToRelated() {
        final ElementId elementId1 = new EntitySeed("identifier");
        final ElementId elementId2 = new EdgeSeed("source2", "destination2", true);

        // When
        final GetElements op = new GetElements.Builder()
<<<<<<< HEAD
                .input(elementId1, elementId2)
=======
                .input(elementSeed1, elementSeed2)
                .seedMatching(SeedMatchingType.RELATED)
>>>>>>> 55a65fa5
                .build();

        // Then
        assertEquals(SeedMatchingType.RELATED, op.getSeedMatching());
    }

    private void builderShouldCreatePopulatedOperationIncoming() {
        ElementSeed seed = new EntitySeed("A");
        GetElements op = new GetElements.Builder()
                .input(seed)
                .inOutType(SeededGraphFilters.IncludeIncomingOutgoingType.INCOMING)
                .view(new View.Builder()
                        .edge("testEdgeGroup")
                        .build())
                .build();
        assertEquals(SeededGraphFilters.IncludeIncomingOutgoingType.INCOMING,
                op.getIncludeIncomingOutGoing());
        assertNotNull(op.getView());
        assertEquals(seed, op.getInput().iterator().next());
    }

    @Test
    @Override
    public void shouldSerialiseAndDeserialiseOperation() throws SerialisationException {
        shouldSerialiseAndDeserialiseOperationWithElementIds();
    }

    @Test
    @Override
    public void builderShouldCreatePopulatedOperation() {
        builderShouldCreatePopulatedOperationAll();
        builderShouldCreatePopulatedOperationIncoming();
    }
}<|MERGE_RESOLUTION|>--- conflicted
+++ resolved
@@ -91,12 +91,8 @@
 
         // When
         final GetElements op = new GetElements.Builder()
-<<<<<<< HEAD
                 .input(elementId1, elementId2)
-=======
-                .input(elementSeed1, elementSeed2)
                 .seedMatching(SeedMatchingType.RELATED)
->>>>>>> 55a65fa5
                 .build();
 
         // Then

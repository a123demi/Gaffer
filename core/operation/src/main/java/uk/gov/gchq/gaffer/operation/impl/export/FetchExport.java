/*
 * Copyright 2016 Crown Copyright
 *
 * Licensed under the Apache License, Version 2.0 (the "License");
 * you may not use this file except in compliance with the License.
 * You may obtain a copy of the License at
 *
 *     http://www.apache.org/licenses/LICENSE-2.0
 *
 * Unless required by applicable law or agreed to in writing, software
 * distributed under the License is distributed on an "AS IS" BASIS,
 * WITHOUT WARRANTIES OR CONDITIONS OF ANY KIND, either express or implied.
 * See the License for the specific language governing permissions and
 * limitations under the License.
 */

package uk.gov.gchq.gaffer.operation.impl.export;

import com.fasterxml.jackson.annotation.JsonIgnore;
import com.fasterxml.jackson.core.type.TypeReference;
import uk.gov.gchq.gaffer.commonutil.iterable.CloseableIterable;
import uk.gov.gchq.gaffer.operation.serialisation.TypeReferenceImpl;

/**
 * A <code>FetchExport</code> fetches an export {@link Iterable} for a
 * provided key. If a key is not provided the default key is 'ALL'.
 *
 * @see UpdateExport
 * @see FetchExporter
 */
public class FetchExport extends ExportOperation<Void, CloseableIterable<?>> {
    private int start = 0;
    private int end = Integer.MAX_VALUE;

    /**
     * Constructs an <code>FetchExport</code> with the key set to 'ALL'.
     */
    public FetchExport() {
        super();
    }

    /**
     * Constructs an <code>FetchExport</code> with the provided key.
     *
     * @param key the key to use to fetch results from the export.
     */
    public FetchExport(final String key) {
        super(key);
    }

    public int getStart() {
        return start;
    }

    public void setStart(final int start) {
        this.start = start;
    }

    public int getEnd() {
        return end;
    }

    public void setEnd(final int end) {
        this.end = end;
    }

    @JsonIgnore
    @Override
<<<<<<< HEAD
    public TypeReference<CloseableIterable<?>> getTypeReference() {
=======
    public TypeReference<CloseableIterable<?>> getOutputTypeReference() {
>>>>>>> 24f0eaa0
        return (TypeReference) new TypeReferenceImpl.CloseableIterableGeneric();
    }

    public abstract static class BaseBuilder<CHILD_CLASS extends BaseBuilder<?>>
            extends ExportOperation.BaseBuilder<FetchExport, Void, CloseableIterable<?>, CHILD_CLASS> {
        public BaseBuilder() {
            super(new FetchExport());
        }

        public CHILD_CLASS start(final int start) {
            getOp().setStart(start);
            return self();
        }

        public CHILD_CLASS end(final int end) {
            getOp().setEnd(end);
            return self();
        }
    }

    public static final class Builder extends BaseBuilder<Builder> {
        @Override
        protected Builder self() {
            return this;
        }
    }
}<|MERGE_RESOLUTION|>--- conflicted
+++ resolved
@@ -66,11 +66,7 @@
 
     @JsonIgnore
     @Override
-<<<<<<< HEAD
-    public TypeReference<CloseableIterable<?>> getTypeReference() {
-=======
     public TypeReference<CloseableIterable<?>> getOutputTypeReference() {
->>>>>>> 24f0eaa0
         return (TypeReference) new TypeReferenceImpl.CloseableIterableGeneric();
     }
 

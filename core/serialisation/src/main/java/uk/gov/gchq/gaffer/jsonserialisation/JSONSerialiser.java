/*
 * Copyright 2016 Crown Copyright
 *
 * Licensed under the Apache License, Version 2.0 (the "License");
 * you may not use this file except in compliance with the License.
 * You may obtain a copy of the License at
 *
 *     http://www.apache.org/licenses/LICENSE-2.0
 *
 * Unless required by applicable law or agreed to in writing, software
 * distributed under the License is distributed on an "AS IS" BASIS,
 * WITHOUT WARRANTIES OR CONDITIONS OF ANY KIND, either express or implied.
 * See the License for the specific language governing permissions and
 * limitations under the License.
 */

package uk.gov.gchq.gaffer.jsonserialisation;


import com.fasterxml.jackson.annotation.JsonInclude;
import com.fasterxml.jackson.core.JsonEncoding;
import com.fasterxml.jackson.core.JsonFactory;
import com.fasterxml.jackson.core.JsonGenerator;
import com.fasterxml.jackson.core.type.TypeReference;
import com.fasterxml.jackson.core.util.ByteArrayBuilder;
import com.fasterxml.jackson.databind.ObjectMapper;
import com.fasterxml.jackson.databind.ObjectWriter;
import com.fasterxml.jackson.databind.SerializationFeature;
<<<<<<< HEAD
import com.fasterxml.jackson.databind.module.SimpleModule;
=======
import com.fasterxml.jackson.databind.ser.BeanPropertyFilter;
>>>>>>> 4d006e3a
import com.fasterxml.jackson.databind.ser.FilterProvider;
import com.fasterxml.jackson.databind.ser.impl.SimpleBeanPropertyFilter;
import com.fasterxml.jackson.databind.ser.impl.SimpleFilterProvider;
import sun.misc.IOUtils;
import uk.gov.gchq.gaffer.commonutil.iterable.CloseableIterable;
import uk.gov.gchq.gaffer.exception.SerialisationException;
import uk.gov.gchq.gaffer.jsonserialisation.jackson.CloseableIterableDeserializer;
import java.io.IOException;
import java.io.InputStream;

/**
 * A <code>JSONSerialiser</code> provides the ability to serialise and deserialise to/from JSON.
 * The serialisation is set to not include nulls or default values.
 */
public class JSONSerialiser {
    public static final String FILTER_FIELDS_BY_NAME = "filterFieldsByName";
    private static final JsonFactory JSON_FACTORY = new JsonFactory();

    private final ObjectMapper mapper;

    /**
     * Constructs a <code>JSONSerialiser</code> that skips nulls and default values.
     */
    public JSONSerialiser() {
        this(createDefaultMapper());
    }

    /**
     * Constructs a <code>JSONSerialiser</code> with a custom {@link ObjectMapper}.
     * To create the custom ObjectMapper it is advised that you start with the
     * default mapper provided from JSONSerialiser.createDefaultMapper() then
     * add your custom configuration.
     *
     * @param mapper a custom object mapper
     */
    public JSONSerialiser(final ObjectMapper mapper) {
        this.mapper = mapper;
    }

    public static ObjectMapper createDefaultMapper() {
        final ObjectMapper mapper = new ObjectMapper();
        mapper.setSerializationInclusion(JsonInclude.Include.NON_NULL);
        mapper.configure(SerializationFeature.FAIL_ON_EMPTY_BEANS, false);
        mapper.configure(SerializationFeature.CLOSE_CLOSEABLE, true);
<<<<<<< HEAD
        mapper.setFilterProvider(getFilterProvider());
        mapper.registerModule(getCloseableIterableDeserialiserModule());
=======

        // Use the 'setFilters' method so it is compatible with older versions of jackson
        mapper.setFilters(getFilterProvider());
>>>>>>> 4d006e3a

        return mapper;
    }

    private static SimpleModule getCloseableIterableDeserialiserModule() {
        SimpleModule module = new SimpleModule();
        module.addDeserializer(CloseableIterable.class, new CloseableIterableDeserializer());
        return module;
    }

    public static FilterProvider getFilterProvider(final String... fieldsToExclude) {
        if (null == fieldsToExclude || fieldsToExclude.length == 0) {
            // Use the 'serializeAllExcept' method so it is compatible with older versions of jackson
            return new SimpleFilterProvider()
                    .addFilter(FILTER_FIELDS_BY_NAME, (BeanPropertyFilter) SimpleBeanPropertyFilter.serializeAllExcept());
        }

        return new SimpleFilterProvider()
                .addFilter(FILTER_FIELDS_BY_NAME, (BeanPropertyFilter) SimpleBeanPropertyFilter.serializeAllExcept(fieldsToExclude));
    }


    /**
     * @param clazz the clazz of the object to be serialised/deserialised
     * @return true if the clazz can be serialised/deserialised
     */
    public boolean canHandle(final Class clazz) {
        return mapper.canSerialize(clazz);
    }

    /**
     * Serialises an object.
     *
     * @param object          the object to be serialised
     * @param fieldsToExclude optional property names to exclude from the json
     * @return the provided object serialised into bytes
     * @throws SerialisationException if the object fails to be serialised
     */
    public byte[] serialise(final Object object, final String... fieldsToExclude) throws SerialisationException {
        return serialise(object, false, fieldsToExclude);
    }


    /**
     * Serialises an object.
     *
     * @param object          the object to be serialised
     * @param prettyPrint     true if the object should be serialised with pretty printing
     * @param fieldsToExclude optional property names to exclude from the json
     * @return the provided object serialised (with pretty printing) into bytes
     * @throws SerialisationException if the object fails to serialise
     */
    public byte[] serialise(final Object object, final boolean prettyPrint, final String... fieldsToExclude) throws SerialisationException {
        final ByteArrayBuilder byteArrayBuilder = new ByteArrayBuilder();
        try {
            serialise(object, JSON_FACTORY.createGenerator(byteArrayBuilder, JsonEncoding.UTF8), prettyPrint, fieldsToExclude);
        } catch (IOException e) {
            throw new SerialisationException(e.getMessage(), e);
        }

        return byteArrayBuilder.toByteArray();
    }

    /**
     * Serialises an object using the provided json generator.
     *
     * @param object          the object to be serialised and written to file
     * @param jsonGenerator   the {@link com.fasterxml.jackson.core.JsonGenerator} to use to write the object to
     * @param prettyPrint     true if the object should be serialised with pretty printing
     * @param fieldsToExclude optional property names to exclude from the json
     * @throws SerialisationException if the object fails to serialise
     */
    public void serialise(final Object object, final JsonGenerator jsonGenerator, final boolean prettyPrint, final String... fieldsToExclude)
            throws SerialisationException {
        if (prettyPrint) {
            jsonGenerator.useDefaultPrettyPrinter();
        }

        final ObjectWriter writer = mapper.writer(getFilterProvider(fieldsToExclude));
        try {
            writer.writeValue(jsonGenerator, object);
        } catch (IOException e) {
            throw new SerialisationException("Failed to serialise object to json: " + e.getMessage(), e);
        }
    }

    /**
     * @param bytes the bytes of the object to deserialise
     * @param clazz the class of the object to deserialise
     * @param <T>   the type of the object
     * @return the deserialised object
     * @throws SerialisationException if the bytes fail to deserialise
     */
    public <T> T deserialise(final byte[] bytes, final Class<T> clazz) throws SerialisationException {
        try {
            return mapper.readValue(bytes, clazz);
        } catch (IOException e) {
            throw new SerialisationException(e.getMessage(), e);
        }
    }

    /**
     * @param stream the {@link java.io.InputStream} containing the bytes of the object to deserialise
     * @param clazz  the class of the object to deserialise
     * @param <T>    the type of the object
     * @return the deserialised object
     * @throws SerialisationException if the bytes fail to deserialise
     */
    public <T> T deserialise(final InputStream stream, final Class<T> clazz) throws SerialisationException {
        try (final InputStream stream2 = stream) {
            final byte[] bytes = IOUtils.readFully(stream2, stream.available(), true);
            return deserialise(bytes, clazz);
        } catch (IOException e) {
            throw new SerialisationException(e.getMessage(), e);
        }
    }

    /**
     * @param bytes the bytes of the object to deserialise
     * @param type  the type reference of the object to deserialise
     * @param <T>   the type of the object
     * @return the deserialised object
     * @throws SerialisationException if the bytes fail to deserialise
     */
    public <T> T deserialise(final byte[] bytes, final TypeReference<T> type) throws SerialisationException {
        try {
            return mapper.readValue(bytes, type);
        } catch (IOException e) {
            throw new SerialisationException(e.getMessage(), e);
        }
    }

    /**
     * @param stream the {@link java.io.InputStream} containing the bytes of the object to deserialise
     * @param type   the type reference of the object to deserialise
     * @param <T>    the type of the object
     * @return the deserialised object
     * @throws SerialisationException if the bytes fail to deserialise
     */
    public <T> T deserialise(final InputStream stream, final TypeReference<T> type) throws SerialisationException {
        try (final InputStream stream2 = stream) {
            final byte[] bytes = IOUtils.readFully(stream2, stream.available(), true);
            return deserialise(bytes, type);
        } catch (IOException e) {
            throw new SerialisationException(e.getMessage(), e);
        }
    }

    public ObjectMapper getMapper() {
        return mapper;
    }
}<|MERGE_RESOLUTION|>--- conflicted
+++ resolved
@@ -26,11 +26,8 @@
 import com.fasterxml.jackson.databind.ObjectMapper;
 import com.fasterxml.jackson.databind.ObjectWriter;
 import com.fasterxml.jackson.databind.SerializationFeature;
-<<<<<<< HEAD
 import com.fasterxml.jackson.databind.module.SimpleModule;
-=======
 import com.fasterxml.jackson.databind.ser.BeanPropertyFilter;
->>>>>>> 4d006e3a
 import com.fasterxml.jackson.databind.ser.FilterProvider;
 import com.fasterxml.jackson.databind.ser.impl.SimpleBeanPropertyFilter;
 import com.fasterxml.jackson.databind.ser.impl.SimpleFilterProvider;
@@ -75,15 +72,10 @@
         mapper.setSerializationInclusion(JsonInclude.Include.NON_NULL);
         mapper.configure(SerializationFeature.FAIL_ON_EMPTY_BEANS, false);
         mapper.configure(SerializationFeature.CLOSE_CLOSEABLE, true);
-<<<<<<< HEAD
-        mapper.setFilterProvider(getFilterProvider());
         mapper.registerModule(getCloseableIterableDeserialiserModule());
-=======
 
         // Use the 'setFilters' method so it is compatible with older versions of jackson
         mapper.setFilters(getFilterProvider());
->>>>>>> 4d006e3a
-
         return mapper;
     }
 

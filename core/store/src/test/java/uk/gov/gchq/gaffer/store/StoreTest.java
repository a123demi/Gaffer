/*
 * Copyright 2016-2017 Crown Copyright
 *
 * Licensed under the Apache License, Version 2.0 (the "License");
 * you may not use this file except in compliance with the License.
 * You may obtain a copy of the License at
 *
 *     http://www.apache.org/licenses/LICENSE-2.0
 *
 * Unless required by applicable law or agreed to in writing, software
 * distributed under the License is distributed on an "AS IS" BASIS,
 * WITHOUT WARRANTIES OR CONDITIONS OF ANY KIND, either express or implied.
 * See the License for the specific language governing permissions and
 * limitations under the License.
 */

package uk.gov.gchq.gaffer.store;

import org.junit.Before;
import org.junit.Test;
import org.mockito.ArgumentCaptor;
import org.mockito.Mockito;
import uk.gov.gchq.gaffer.commonutil.TestGroups;
import uk.gov.gchq.gaffer.commonutil.TestPropertyNames;
import uk.gov.gchq.gaffer.commonutil.iterable.CloseableIterable;
import uk.gov.gchq.gaffer.data.element.Element;
import uk.gov.gchq.gaffer.data.element.Entity;
import uk.gov.gchq.gaffer.data.element.IdentifierType;
import uk.gov.gchq.gaffer.data.element.LazyEntity;
import uk.gov.gchq.gaffer.data.element.id.EntityId;
import uk.gov.gchq.gaffer.data.elementdefinition.exception.SchemaException;
import uk.gov.gchq.gaffer.data.elementdefinition.view.View;
import uk.gov.gchq.gaffer.jobtracker.JobDetail;
import uk.gov.gchq.gaffer.jobtracker.JobStatus;
import uk.gov.gchq.gaffer.jobtracker.JobTracker;
import uk.gov.gchq.gaffer.operation.Operation;
import uk.gov.gchq.gaffer.operation.OperationChain;
import uk.gov.gchq.gaffer.operation.OperationException;
import uk.gov.gchq.gaffer.operation.impl.CountGroups;
import uk.gov.gchq.gaffer.operation.impl.Deduplicate;
import uk.gov.gchq.gaffer.operation.impl.Validate;
import uk.gov.gchq.gaffer.operation.impl.add.AddElements;
import uk.gov.gchq.gaffer.operation.impl.export.resultcache.ExportToGafferResultCache;
import uk.gov.gchq.gaffer.operation.impl.export.resultcache.GetGafferResultCacheExport;
import uk.gov.gchq.gaffer.operation.impl.export.set.ExportToSet;
import uk.gov.gchq.gaffer.operation.impl.export.set.GetSetExport;
import uk.gov.gchq.gaffer.operation.impl.generate.GenerateElements;
import uk.gov.gchq.gaffer.operation.impl.generate.GenerateObjects;
import uk.gov.gchq.gaffer.operation.impl.get.GetAdjacentIds;
import uk.gov.gchq.gaffer.operation.impl.get.GetAllElements;
import uk.gov.gchq.gaffer.operation.impl.get.GetElements;
import uk.gov.gchq.gaffer.serialisation.Serialisation;
import uk.gov.gchq.gaffer.serialisation.implementation.StringSerialiser;
import uk.gov.gchq.gaffer.store.operation.handler.CountGroupsHandler;
import uk.gov.gchq.gaffer.store.operation.handler.DeduplicateHandler;
import uk.gov.gchq.gaffer.store.operation.handler.OperationHandler;
import uk.gov.gchq.gaffer.store.operation.handler.OutputOperationHandler;
import uk.gov.gchq.gaffer.store.operation.handler.export.set.ExportToSetHandler;
import uk.gov.gchq.gaffer.store.operation.handler.export.set.GetSetExportHandler;
import uk.gov.gchq.gaffer.store.operation.handler.generate.GenerateElementsHandler;
import uk.gov.gchq.gaffer.store.operation.handler.generate.GenerateObjectsHandler;
import uk.gov.gchq.gaffer.store.operationdeclaration.OperationDeclaration;
import uk.gov.gchq.gaffer.store.operationdeclaration.OperationDeclarations;
import uk.gov.gchq.gaffer.store.schema.Schema;
import uk.gov.gchq.gaffer.store.schema.SchemaEdgeDefinition;
import uk.gov.gchq.gaffer.store.schema.SchemaEntityDefinition;
import uk.gov.gchq.gaffer.store.schema.SchemaOptimiser;
import uk.gov.gchq.gaffer.store.schema.TypeDefinition;
import uk.gov.gchq.gaffer.store.schema.ViewValidator;
import uk.gov.gchq.gaffer.user.User;
import java.util.ArrayList;
import java.util.Arrays;
import java.util.HashSet;
import java.util.Set;
import java.util.concurrent.ExecutionException;

import static org.junit.Assert.assertEquals;
import static org.junit.Assert.assertFalse;
import static org.junit.Assert.assertNotNull;
import static org.junit.Assert.assertSame;
import static org.junit.Assert.assertTrue;
import static org.junit.Assert.fail;
import static org.mockito.BDDMockito.given;
import static org.mockito.Mockito.mock;
import static org.mockito.Mockito.times;
import static org.mockito.Mockito.verify;
import static uk.gov.gchq.gaffer.store.StoreTrait.ORDERED;
import static uk.gov.gchq.gaffer.store.StoreTrait.PRE_AGGREGATION_FILTERING;
import static uk.gov.gchq.gaffer.store.StoreTrait.STORE_AGGREGATION;
import static uk.gov.gchq.gaffer.store.StoreTrait.TRANSFORMATION;

public class StoreTest {
    private final User user = new User("user01");
    private final Context context = new Context(user);

    private OperationHandler<AddElements> addElementsHandler;
<<<<<<< HEAD
    private OutputOperationHandler<GetElements, CloseableIterable<Element>> getElementsHandler;
    private OutputOperationHandler<GetAllElements, CloseableIterable<Element>> getAllElementsHandler;
    private OutputOperationHandler<GetAdjacentIds, CloseableIterable<EntityId>> getAdjacentIdsHandler;
=======
    private OutputOperationHandler<GetElements, CloseableIterable<? extends Element>> getElementsHandler;
    private OutputOperationHandler<GetAllElements, CloseableIterable<? extends Element>> getAllElementsHandler;
    private OutputOperationHandler<GetAdjacentEntitySeeds, CloseableIterable<? extends EntitySeed>> getAdjacentEntitySeedsHandler;
>>>>>>> 24359f4d
    private OperationHandler<Validate> validateHandler;
    private Schema schema;
    private SchemaOptimiser schemaOptimiser;
    private JobTracker jobTracker;
    private OperationHandler<ExportToGafferResultCache> exportToGafferResultCacheHandler;
    private OperationHandler<GetGafferResultCacheExport> getGafferResultCacheExportHandler;

    @Before
    public void setup() {
        schemaOptimiser = mock(SchemaOptimiser.class);

        addElementsHandler = mock(OperationHandler.class);
        getElementsHandler = mock(OutputOperationHandler.class);
        getAllElementsHandler = mock(OutputOperationHandler.class);
        getAdjacentIdsHandler = mock(OutputOperationHandler.class);
        validateHandler = mock(OperationHandler.class);
        exportToGafferResultCacheHandler = mock(OperationHandler.class);
        getGafferResultCacheExportHandler = mock(OperationHandler.class);
        jobTracker = mock(JobTracker.class);
        schema = new Schema.Builder()
                .edge(TestGroups.EDGE, new SchemaEdgeDefinition.Builder()
                        .source("string")
                        .destination("string")
                        .directed("true")
                        .property(TestPropertyNames.PROP_1, "string")
                        .property(TestPropertyNames.PROP_2, "string")
                        .build())
                .edge(TestGroups.EDGE_2, new SchemaEdgeDefinition.Builder()
                        .source("string")
                        .destination("string")
                        .directed("true")
                        .property(TestPropertyNames.PROP_1, "string")
                        .property(TestPropertyNames.PROP_2, "string")
                        .build())
                .entity(TestGroups.ENTITY, new SchemaEntityDefinition.Builder()
                        .vertex("string")
                        .property(TestPropertyNames.PROP_1, "string")
                        .property(TestPropertyNames.PROP_2, "string")
                        .build())
                .entity(TestGroups.ENTITY_2, new SchemaEntityDefinition.Builder()
                        .vertex("string")
                        .property(TestPropertyNames.PROP_1, "string")
                        .property(TestPropertyNames.PROP_2, "string")
                        .build())
                .type("string", new TypeDefinition.Builder()
                        .clazz(String.class)
                        .serialiser(new StringSerialiser())
                        .build())
                .type("true", Boolean.class)
                .build();
    }

    @Test
    public void shouldThrowExceptionWhenPropertyIsNotSerialisable() throws StoreException {
        // Given
        final Schema mySchema = new Schema.Builder()
                .edge(TestGroups.EDGE, new SchemaEdgeDefinition.Builder()
                        .property(TestPropertyNames.PROP_1, "invalidType")
                        .build())
                .type("invalidType", new TypeDefinition.Builder()
                        .clazz(Object.class)
                        .serialiser(new StringSerialiser())
                        .build())
                .build();
        final StoreProperties properties = mock(StoreProperties.class);
        final StoreImpl store = new StoreImpl();

        // When
        try {
            store.initialise(mySchema, properties);
            fail();
        } catch (final SchemaException exception) {
            assertNotNull(exception.getMessage());
        }
    }

    @Test
    public void shouldCreateStoreWithValidSchemasAndRegisterOperations() throws StoreException {
        // Given
        final StoreProperties properties = mock(StoreProperties.class);
        final StoreImpl store = new StoreImpl();
        final OperationHandler<AddElements> addElementsHandlerOverridden = mock(OperationHandler.class);
        final OperationDeclarations opDeclarations = new OperationDeclarations.Builder()
                .declaration(new OperationDeclaration.Builder()
                        .operation(AddElements.class)
                        .handler(addElementsHandlerOverridden)
                        .build())
                .build();
        given(properties.getOperationDeclarations()).willReturn(opDeclarations);

        // When
        store.initialise(schema, properties);

        // Then
        assertNotNull(store.getOperationHandlerExposed(Validate.class));
        assertSame(addElementsHandlerOverridden, store.getOperationHandlerExposed(AddElements.class));

        assertSame(getAllElementsHandler, store.getOperationHandlerExposed(GetAllElements.class));

        assertTrue(store.getOperationHandlerExposed(GenerateElements.class) instanceof GenerateElementsHandler);
        assertTrue(store.getOperationHandlerExposed(GenerateObjects.class) instanceof GenerateObjectsHandler);

        assertTrue(store.getOperationHandlerExposed(CountGroups.class) instanceof CountGroupsHandler);
        assertTrue(store.getOperationHandlerExposed(Deduplicate.class) instanceof DeduplicateHandler);

        assertTrue(store.getOperationHandlerExposed(ExportToSet.class) instanceof ExportToSetHandler);
        assertTrue(store.getOperationHandlerExposed(GetSetExport.class) instanceof GetSetExportHandler);

        assertEquals(1, store.getCreateOperationHandlersCallCount());
        assertSame(schema, store.getSchema());
        assertSame(properties, store.getProperties());
        verify(schemaOptimiser).optimise(schema, true);
    }

    @Test
    public void shouldDelegateDoOperationToOperationHandler() throws Exception {
        // Given
        final Schema schema = createSchemaMock();
        final StoreProperties properties = mock(StoreProperties.class);
        final AddElements addElements = new AddElements();
        final StoreImpl store = new StoreImpl();
        store.initialise(schema, properties);

        // When
        store.execute(addElements, user);

        // Then
        verify(addElementsHandler).doOperation(addElements, context, store);
    }

    @Test
    public void shouldThrowExceptionIfOperationViewIsInvalid() throws OperationException, StoreException {
        // Given
        // Given
        final Schema schema = createSchemaMock();
        final StoreProperties properties = mock(StoreProperties.class);
        final GetAllElements op = new GetAllElements();
        final View view = mock(View.class);
        final ViewValidator viewValidator = mock(ViewValidator.class);
        final StoreImpl store = new StoreImpl(viewValidator);

        op.setView(view);
        given(schema.validate()).willReturn(true);
        given(viewValidator.validate(view, schema, true)).willReturn(false);
        store.initialise(schema, properties);

        // When / Then
        try {
            store.execute(op, user);
            fail("Exception expected");
        } catch (final SchemaException e) {
            verify(viewValidator).validate(view, schema, true);
            assertTrue(e.getMessage().contains("View"));
        }
    }

    @Test
    public void shouldCallDoUnhandledOperationWhenDoOperationWithUnknownOperationClass() throws Exception {
        // Given
        final Schema schema = createSchemaMock();
        final StoreProperties properties = mock(StoreProperties.class);
        final Operation operation = mock(Operation.class);
        final StoreImpl store = new StoreImpl();

        store.initialise(schema, properties);

        // When
        store.execute(operation, user);

        // Then
        assertEquals(1, store.getDoUnhandledOperationCalls().size());
        assertSame(operation, store.getDoUnhandledOperationCalls().get(0));
    }

    @Test
    public void shouldFullyLoadLazyElement() throws StoreException {
        // Given
        final StoreProperties properties = mock(StoreProperties.class);
        final LazyEntity lazyElement = mock(LazyEntity.class);
        final Entity entity = mock(Entity.class);
        final Store store = new StoreImpl();
        given(lazyElement.getGroup()).willReturn(TestGroups.ENTITY);
        given(lazyElement.getElement()).willReturn(entity);

        store.initialise(schema, properties);

        // When
        final Element result = store.populateElement(lazyElement);

        // Then
        assertSame(entity, result);
        verify(lazyElement).getGroup();
        verify(lazyElement).getProperty(TestPropertyNames.PROP_1);
        verify(lazyElement).getIdentifier(IdentifierType.VERTEX);
    }

    @Test
    public void shouldHandleMultiStepOperations() throws Exception {
        // Given
        final Schema schema = createSchemaMock();
        final StoreProperties properties = mock(StoreProperties.class);
        final StoreImpl store = new StoreImpl();
        final CloseableIterable getElementsResult = mock(CloseableIterable.class);

        final AddElements addElements1 = new AddElements();
        final GetElements getElements = new GetElements();
        final OperationChain<CloseableIterable<? extends Element>> opChain = new OperationChain.Builder()
                .first(addElements1)
                .then(getElements)
                .build();


        given(addElementsHandler.doOperation(addElements1, context, store)).willReturn(null);
        given(getElementsHandler.doOperation(getElements, context, store))
                .willReturn(getElementsResult);

        store.initialise(schema, properties);

        // When
        final CloseableIterable<? extends Element> result = store.execute(opChain, user);

        // Then
        assertSame(getElementsResult, result);
    }

    @Test
    public void shouldReturnAllSupportedOperations() throws Exception {
        // Given
        final Schema schema = createSchemaMock();
        final StoreProperties properties = mock(StoreProperties.class);

        final StoreImpl store = new StoreImpl();
        final int expectedNumberOfOperations = 22;
        store.initialise(schema, properties);

        // When
        final Set<Class<? extends Operation>> supportedOperations = store.getSupportedOperations();

        // Then
        assertNotNull(supportedOperations);

        assertEquals(expectedNumberOfOperations, supportedOperations.size());
    }

    @Test
    public void shouldReturnTrueWhenOperationSupported() throws Exception {
        // Given
        final Schema schema = createSchemaMock();
        final StoreProperties properties = mock(StoreProperties.class);
        final StoreImpl store = new StoreImpl();
        store.initialise(schema, properties);

        // WHen
        final Set<Class<? extends Operation>> supportedOperations = store.getSupportedOperations();
        for (final Class<? extends Operation> operationClass : supportedOperations) {
            final boolean isOperationClassSupported = store.isSupported(operationClass);

            // Then
            assertTrue(isOperationClassSupported);
        }
    }

    @Test
    public void shouldReturnFalseWhenUnsupportedOperationRequested() throws
            Exception {
        // Given
        final Schema schema = createSchemaMock();
        final StoreProperties properties = mock(StoreProperties.class);
        final StoreImpl store = new StoreImpl();
        store.initialise(schema, properties);

        // When
        final boolean supported = store.isSupported(Operation.class);

        // Then
        assertFalse(supported);
    }

    @Test
    public void shouldHandleNullOperationSupportRequest() throws Exception {
        // Given
        final Schema schema = createSchemaMock();
        final StoreProperties properties = mock(StoreProperties.class);

        final StoreImpl store = new StoreImpl();
        store.initialise(schema, properties);

        // When
        final boolean supported = store.isSupported(null);

        // Then
        assertFalse(supported);
    }

    @Test
    public void shouldExecuteOperationChainJob() throws OperationException, ExecutionException, InterruptedException, StoreException {
        // Given
        final Operation operation = mock(Operation.class);
        final OperationChain<?> opChain = new OperationChain.Builder()
                .first(operation)
                .then(new ExportToGafferResultCache())
                .build();
        final StoreProperties properties = mock(StoreProperties.class);
        given(properties.getJobTrackerClass()).willReturn("jobTrackerClass");
        final Store store = new StoreImpl();
        final Schema schema = new Schema();
        store.initialise(schema, properties);

        // When
        final JobDetail resultJobDetail = store.executeJob(opChain, user);

        // Then
        Thread.sleep(1000);
        final ArgumentCaptor<JobDetail> jobDetail = ArgumentCaptor.forClass(JobDetail.class);
        verify(jobTracker, times(2)).addOrUpdateJob(jobDetail.capture(), Mockito.eq(user));
        assertEquals(jobDetail.getAllValues().get(0), resultJobDetail);
        assertEquals(JobStatus.FINISHED, jobDetail.getAllValues().get(1).getStatus());

        final ArgumentCaptor<Context> contextCaptor = ArgumentCaptor.forClass(Context.class);
        verify(exportToGafferResultCacheHandler).doOperation(Mockito.any(ExportToGafferResultCache.class), contextCaptor.capture(), Mockito.eq(store));
        assertSame(user, contextCaptor.getValue().getUser());
    }

    @Test
    public void shouldExecuteOperationChainJobAndExportResults() throws OperationException, ExecutionException, InterruptedException, StoreException {
        // Given
        final Operation operation = mock(Operation.class);
        final OperationChain<?> opChain = new OperationChain<>(operation);
        final StoreProperties properties = mock(StoreProperties.class);
        given(properties.getJobTrackerClass()).willReturn("jobTrackerClass");
        final Store store = new StoreImpl();
        final Schema schema = new Schema();
        store.initialise(schema, properties);

        // When
        final JobDetail resultJobDetail = store.executeJob(opChain, user);

        // Then
        Thread.sleep(1000);
        final ArgumentCaptor<JobDetail> jobDetail = ArgumentCaptor.forClass(JobDetail.class);
        verify(jobTracker, times(2)).addOrUpdateJob(jobDetail.capture(), Mockito.eq(user));
        assertEquals(jobDetail.getAllValues().get(0), resultJobDetail);
        assertEquals(JobStatus.FINISHED, jobDetail.getAllValues().get(1).getStatus());

        final ArgumentCaptor<Context> contextCaptor = ArgumentCaptor.forClass(Context.class);
        verify(exportToGafferResultCacheHandler).doOperation(Mockito.any(ExportToGafferResultCache.class), contextCaptor.capture(), Mockito.eq(store));
        assertSame(user, contextCaptor.getValue().getUser());
    }

    @Test
    public void shouldGetJobTracker() throws OperationException, ExecutionException, InterruptedException, StoreException {
        // Given
        final StoreProperties properties = mock(StoreProperties.class);
        given(properties.getJobTrackerClass()).willReturn("jobTrackerClass");
        final Store store = new StoreImpl();
        final Schema schema = new Schema();
        store.initialise(schema, properties);
        // When
        final JobTracker resultJobTracker = store.getJobTracker();

        // Then
        assertSame(jobTracker, resultJobTracker);
    }

    private Schema createSchemaMock() {
        final Schema schema = mock(Schema.class);
        given(schema.validate()).willReturn(true);
        given(schema.getVertexSerialiser()).willReturn(mock(Serialisation.class));
        return schema;
    }

    private class StoreImpl extends Store {
        private final Set<StoreTrait> TRAITS = new HashSet<>(Arrays.asList(STORE_AGGREGATION, PRE_AGGREGATION_FILTERING, TRANSFORMATION, ORDERED));
        private final ArrayList<Operation> doUnhandledOperationCalls = new ArrayList<>();
        private int createOperationHandlersCallCount;
        private boolean validationRequired;

        public StoreImpl() {
        }

        public StoreImpl(final ViewValidator viewValidator) {
            setViewValidator(viewValidator);
        }

        @Override
        public Set<StoreTrait> getTraits() {
            return TRAITS;
        }

        public OperationHandler getOperationHandlerExposed(final Class<? extends Operation> opClass) {
            return super.getOperationHandler(opClass);
        }

        @Override
        protected void addAdditionalOperationHandlers() {
            createOperationHandlersCallCount++;
            addOperationHandler(mock(AddElements.class).getClass(), (OperationHandler) addElementsHandler);
            addOperationHandler(mock(GetElements.class).getClass(), (OperationHandler) getElementsHandler);
            addOperationHandler(mock(GetAdjacentIds.class).getClass(), (OperationHandler) getElementsHandler);
            addOperationHandler(Validate.class, (OperationHandler) validateHandler);
            addOperationHandler(ExportToGafferResultCache.class, (OperationHandler) exportToGafferResultCacheHandler);
            addOperationHandler(GetGafferResultCacheExport.class, (OperationHandler) getGafferResultCacheExportHandler);
        }

        @Override
        protected OutputOperationHandler<GetElements, CloseableIterable<? extends Element>> getGetElementsHandler() {
            return getElementsHandler;
        }

        @Override
        protected OutputOperationHandler<GetAllElements, CloseableIterable<? extends Element>> getGetAllElementsHandler() {
            return getAllElementsHandler;
        }

        @Override
<<<<<<< HEAD
        protected OutputOperationHandler<GetAdjacentIds, CloseableIterable<EntityId>> getAdjacentIdsHandler() {
            return getAdjacentIdsHandler;
=======
        protected OutputOperationHandler<GetAdjacentEntitySeeds, CloseableIterable<? extends EntitySeed>> getAdjacentEntitySeedsHandler() {
            return getAdjacentEntitySeedsHandler;
>>>>>>> 24359f4d
        }

        @Override
        protected OperationHandler<AddElements> getAddElementsHandler() {
            return addElementsHandler;
        }

        @Override
        protected Object doUnhandledOperation(final Operation operation, final Context context) {
            doUnhandledOperationCalls.add(operation);
            return null;
        }

        public int getCreateOperationHandlersCallCount() {
            return createOperationHandlersCallCount;
        }

        public ArrayList<Operation> getDoUnhandledOperationCalls() {
            return doUnhandledOperationCalls;
        }

        @Override
        public boolean isValidationRequired() {
            return validationRequired;
        }

        public void setValidationRequired(final boolean validationRequired) {
            this.validationRequired = validationRequired;
        }

        @Override
        protected Context createContext(final User user) {
            return context;
        }

        @Override
        public void optimiseSchema() {
            schemaOptimiser.optimise(getSchema(), hasTrait(StoreTrait.ORDERED));
        }

        @Override
        protected JobTracker createJobTracker(final StoreProperties properties) {
            if ("jobTrackerClass".equals(properties.getJobTrackerClass())) {
                return jobTracker;
            }

            return null;
        }
    }
}<|MERGE_RESOLUTION|>--- conflicted
+++ resolved
@@ -94,15 +94,9 @@
     private final Context context = new Context(user);
 
     private OperationHandler<AddElements> addElementsHandler;
-<<<<<<< HEAD
-    private OutputOperationHandler<GetElements, CloseableIterable<Element>> getElementsHandler;
-    private OutputOperationHandler<GetAllElements, CloseableIterable<Element>> getAllElementsHandler;
-    private OutputOperationHandler<GetAdjacentIds, CloseableIterable<EntityId>> getAdjacentIdsHandler;
-=======
     private OutputOperationHandler<GetElements, CloseableIterable<? extends Element>> getElementsHandler;
     private OutputOperationHandler<GetAllElements, CloseableIterable<? extends Element>> getAllElementsHandler;
-    private OutputOperationHandler<GetAdjacentEntitySeeds, CloseableIterable<? extends EntitySeed>> getAdjacentEntitySeedsHandler;
->>>>>>> 24359f4d
+    private OutputOperationHandler<GetAdjacentIds, CloseableIterable<? extends EntityId>> getAdjacentIdsHandler;
     private OperationHandler<Validate> validateHandler;
     private Schema schema;
     private SchemaOptimiser schemaOptimiser;
@@ -518,13 +512,8 @@
         }
 
         @Override
-<<<<<<< HEAD
-        protected OutputOperationHandler<GetAdjacentIds, CloseableIterable<EntityId>> getAdjacentIdsHandler() {
+        protected OutputOperationHandler<GetAdjacentIds, CloseableIterable<? extends EntityId>> getAdjacentIdsHandler() {
             return getAdjacentIdsHandler;
-=======
-        protected OutputOperationHandler<GetAdjacentEntitySeeds, CloseableIterable<? extends EntitySeed>> getAdjacentEntitySeedsHandler() {
-            return getAdjacentEntitySeedsHandler;
->>>>>>> 24359f4d
         }
 
         @Override

--- conflicted
+++ resolved
@@ -412,12 +412,8 @@
                 .then(new ExportToGafferResultCache())
                 .build();
         final StoreProperties properties = mock(StoreProperties.class);
-<<<<<<< HEAD
-        given(properties.getJobExecutorThreadCount()).willReturn(1);
-        given(properties.getJobTrackerClass()).willReturn("jobTrackerClass");
-=======
+        given(properties.getJobExecutorThreadCount()).willReturn(1);
         given(properties.getJobTrackerEnabled()).willReturn(true);
->>>>>>> 9ba2f754
         final Store store = new StoreImpl();
         final Schema schema = new Schema();
         store.initialise(schema, properties);
@@ -443,12 +439,8 @@
         final Operation operation = mock(Operation.class);
         final OperationChain<?> opChain = new OperationChain<>(operation);
         final StoreProperties properties = mock(StoreProperties.class);
-<<<<<<< HEAD
-        given(properties.getJobTrackerClass()).willReturn("jobTrackerClass");
-        given(properties.getJobExecutorThreadCount()).willReturn(1);
-=======
+        given(properties.getJobExecutorThreadCount()).willReturn(1);
         given(properties.getJobTrackerEnabled()).willReturn(true);
->>>>>>> 9ba2f754
         final Store store = new StoreImpl();
         final Schema schema = new Schema();
         store.initialise(schema, properties);
@@ -472,12 +464,8 @@
     public void shouldGetJobTracker() throws OperationException, ExecutionException, InterruptedException, StoreException {
         // Given
         final StoreProperties properties = mock(StoreProperties.class);
-<<<<<<< HEAD
-        given(properties.getJobTrackerClass()).willReturn("jobTrackerClass");
-        given(properties.getJobExecutorThreadCount()).willReturn(1);
-=======
+        given(properties.getJobExecutorThreadCount()).willReturn(1);
         given(properties.getJobTrackerEnabled()).willReturn(true);
->>>>>>> 9ba2f754
         final Store store = new StoreImpl();
         final Schema schema = new Schema();
         store.initialise(schema, properties);

/*
 * Copyright 2016 Crown Copyright
 *
 * Licensed under the Apache License, Version 2.0 (the "License");
 * you may not use this file except in compliance with the License.
 * You may obtain a copy of the License at
 *
 *     http://www.apache.org/licenses/LICENSE-2.0
 *
 * Unless required by applicable law or agreed to in writing, software
 * distributed under the License is distributed on an "AS IS" BASIS,
 * WITHOUT WARRANTIES OR CONDITIONS OF ANY KIND, either express or implied.
 * See the License for the specific language governing permissions and
 * limitations under the License.
 */

package uk.gov.gchq.gaffer.store;

import uk.gov.gchq.gaffer.data.TransformIterable;
import uk.gov.gchq.gaffer.data.element.Element;
import uk.gov.gchq.gaffer.data.elementdefinition.view.View;
import uk.gov.gchq.gaffer.store.schema.Schema;

/**
 * An <code>ValidatedElements</code> extends {@link TransformIterable} and uses an
 * {@link ElementValidator} to validate the {@link Element}s.
 * It does not transform the element items - just simply returns them if they are valid.
 * <p>
 * So the resultant {@link Iterable} will only contain {@link Element}s that have passed
 * the {@link Schema} {@link java.util.function.Predicate}s or
 * {@link View} {@link java.util.function.Predicate}s.
 */
public class ValidatedElements extends TransformIterable<Element, Element> {

    /**
     * Constructs an <code>TransformIterable</code> with the given {@link Iterable} of
     * {@link Element}s, a {@link Schema} containing the
     * {@link java.util.function.Predicate}s to use to validate the {@link Element}s and a
     * skipInvalid flag to determine whether invalid items should be skipped.
     *
     * @param elements    the input {@link Iterable} of {@link Element}s
<<<<<<< HEAD
     * @param schema  the {@link Schema} containing the
     *                    {@link java.util.function.Predicate}s to use to validate the {@link Element}s.
=======
     * @param schema      the {@link Schema} containing the
     *                    {@link uk.gov.gchq.gaffer.function.FilterFunction}s to use to validate the {@link Element}s.
>>>>>>> 05b504fd
     * @param skipInvalid if true invalid items should be skipped
     */
    public ValidatedElements(final Iterable<? extends Element> elements, final Schema schema, final boolean skipInvalid) {
        super((Iterable) elements, new ElementValidator(schema), skipInvalid);
    }

    /**
     * Constructs an <code>TransformIterable</code> with the given {@link Iterable} of
     * {@link Element}s, a {@link View} containing the
     * {@link java.util.function.Predicate}s to use to validate the {@link Element}s and a
     * skipInvalid flag to determine whether invalid items should be skipped.
     *
     * @param elements    the input {@link Iterable} of {@link Element}s
     * @param view        the {@link View} containing the
     *                    {@link java.util.function.Predicate}s to use to validate the {@link Element}s.
     * @param skipInvalid if true invalid items should be skipped
     */
    public ValidatedElements(final Iterable<? extends Element> elements, final View view, final boolean skipInvalid) {
        super((Iterable) elements, new ElementValidator(view), skipInvalid);
    }

    @Override
    protected void handleInvalidItem(final Element item) throws IllegalArgumentException {
        final String elementDescription = null != item ? item.toString() : "<unknown>";
        throw new IllegalArgumentException("Element of type " + elementDescription + " is not valid.");

    }

    @Override
    protected Element transform(final Element item) {
        return item;
    }

    @Override
    public void close() {

    }
}<|MERGE_RESOLUTION|>--- conflicted
+++ resolved
@@ -39,13 +39,8 @@
      * skipInvalid flag to determine whether invalid items should be skipped.
      *
      * @param elements    the input {@link Iterable} of {@link Element}s
-<<<<<<< HEAD
-     * @param schema  the {@link Schema} containing the
+     * @param schema      the {@link Schema} containing the
      *                    {@link java.util.function.Predicate}s to use to validate the {@link Element}s.
-=======
-     * @param schema      the {@link Schema} containing the
-     *                    {@link uk.gov.gchq.gaffer.function.FilterFunction}s to use to validate the {@link Element}s.
->>>>>>> 05b504fd
      * @param skipInvalid if true invalid items should be skipped
      */
     public ValidatedElements(final Iterable<? extends Element> elements, final Schema schema, final boolean skipInvalid) {

--- conflicted
+++ resolved
@@ -220,22 +220,6 @@
             throw new OperationException("Running jobs has not configured.");
         }
 
-<<<<<<< HEAD
-        final OperationChain<?> fullyOptimisedOperationChain = optimisedOperationChain;
-        final Context context = new Context(user);
-        final String jobId = context.getExecutionId();
-        final JobDetail initialJobDetail = new JobDetail(jobId, user.getUserId(), operationChain, JobStatus.RUNNING, null);
-        jobTracker.addJob(initialJobDetail, user);
-        new Thread(() -> {
-            try {
-                handleOperationChain(fullyOptimisedOperationChain, context);
-                final JobDetail jobDetail = new JobDetail(jobId, user.getUserId(), operationChain, JobStatus.FINISHED, null);
-                jobTracker.updateJob(jobDetail, user);
-            } catch (final OperationException e) {
-                LOGGER.warn("Operation chain failed to execute asynchronously", e);
-                final JobDetail jobDetail = new JobDetail(jobId, user.getUserId(), operationChain, JobStatus.FAILED, e.getMessage());
-                jobTracker.updateJob(jobDetail, user);
-=======
         final Context context = createContext(user);
         final JobDetail initialJobDetail = updateJob(operationChain, context, null, JobStatus.RUNNING);
         new Thread(() -> {
@@ -245,7 +229,6 @@
             } catch (final Throwable t) {
                 LOGGER.warn("Operation chain job failed to execute", t);
                 updateJob(operationChain, context, t.getMessage(), JobStatus.FAILED);
->>>>>>> 1410abb0
             }
         }).start();
 

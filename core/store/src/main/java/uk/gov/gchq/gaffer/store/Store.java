--- conflicted
+++ resolved
@@ -148,12 +148,11 @@
         this.schemaOptimiser = createSchemaOptimiser();
     }
 
-<<<<<<< HEAD
-    public static Store createStore(final byte[] schema, final Properties storeProperties) {
-        return createStore(Schema.fromJson(schema), StoreProperties.loadStoreProperties(storeProperties));
-    }
-
-    public static Store createStore(final Schema schema, final StoreProperties storeProperties) {
+    public static Store createStore(final String graphId, final byte[] schema, final Properties storeProperties) {
+        return createStore(graphId, Schema.fromJson(schema), StoreProperties.loadStoreProperties(storeProperties));
+    }
+
+    public static Store createStore(final String graphId, final Schema schema, final StoreProperties storeProperties) {
         if (null == storeProperties) {
             throw new IllegalArgumentException("Store properties are required to create a store");
         }
@@ -171,21 +170,18 @@
         }
 
         try {
-            newStore.initialise(schema, storeProperties);
+            newStore.initialise(graphId, schema, storeProperties);
         } catch (final StoreException e) {
             throw new IllegalArgumentException("Could not initialise the store with provided arguments.", e);
         }
         return newStore;
     }
 
-    public void initialise(final Schema schema, final StoreProperties properties) throws StoreException {
-=======
     public void initialise(final String graphId, final Schema schema, final StoreProperties properties) throws StoreException {
         if (null == graphId) {
             throw new IllegalArgumentException("graphId is required");
         }
         this.graphId = graphId;
->>>>>>> c2bffbc7
         this.schema = schema;
         this.properties = properties;
         startCacheServiceLoader(properties);

--- conflicted
+++ resolved
@@ -15,36 +15,13 @@
  */
 package uk.gov.gchq.gaffer.graph.hook;
 
-<<<<<<< HEAD
-import org.slf4j.Logger;
-import org.slf4j.LoggerFactory;
-import uk.gov.gchq.gaffer.commonutil.CloseableUtil;
-import uk.gov.gchq.gaffer.commonutil.CommonConstants;
-=======
->>>>>>> 6a0da32b
 import uk.gov.gchq.gaffer.commonutil.exception.UnauthorisedException;
 import uk.gov.gchq.gaffer.operation.OperationChain;
 import uk.gov.gchq.gaffer.store.operation.handler.ScoreOperationChainHandler;
 import uk.gov.gchq.gaffer.user.User;
-<<<<<<< HEAD
-import java.io.BufferedReader;
-import java.io.IOException;
-import java.io.InputStream;
-import java.io.InputStreamReader;
-import java.nio.file.Files;
-import java.nio.file.Path;
-import java.nio.file.StandardOpenOption;
-import java.util.ArrayList;
-import java.util.HashMap;
-import java.util.LinkedHashMap;
-import java.util.List;
-import java.util.Map;
-import java.util.Set;
-=======
 import java.io.InputStream;
 import java.nio.file.Path;
-import java.util.Properties;
->>>>>>> 6a0da32b
+import java.util.LinkedHashMap;
 
 /*
  * An <code>OperationChainLimiter</code> is a {@link GraphHook} that checks a
@@ -65,17 +42,10 @@
  * containing the authorisations and the score.
  */
 public class OperationChainLimiter implements GraphHook {
-<<<<<<< HEAD
-    private static final int DEFAULT_OPERATION_SCORE = 1;
-    private static final Logger LOGGER = LoggerFactory.getLogger(OperationChainLimiter.class);
-    private final Map<Class<? extends Operation>, Integer> operationScores = new LinkedHashMap<>();
-    private final Map<String, Integer> authScores = new HashMap<>();
-=======
     public static final String OPERATION_SCORES_FILE_KEY = ScoreOperationChainHandler.OPERATION_SCORES_FILE_KEY;
     public static final String AUTH_SCORES_FILE_KEY = ScoreOperationChainHandler.AUTH_SCORES_FILE_KEY;
 
     private ScoreOperationChainHandler scorer;
->>>>>>> 6a0da32b
 
     /**
      * Default constructor.
@@ -94,13 +64,8 @@
      * @param operationAuthorisationScoreLimitFileLocation path to authorisation scores property file
      */
     public OperationChainLimiter(final Path operationScorePropertiesFileLocation, final Path operationAuthorisationScoreLimitFileLocation) {
-<<<<<<< HEAD
-        this(readEntries(operationScorePropertiesFileLocation), readEntries(operationAuthorisationScoreLimitFileLocation));
-=======
         scorer = new ScoreOperationChainHandler(operationScorePropertiesFileLocation, operationAuthorisationScoreLimitFileLocation);
->>>>>>> 6a0da32b
     }
-
 
     /**
      * Constructs an {@link OperationAuthoriser} with the authorisations
@@ -110,11 +75,7 @@
      * @param operationAuthorisationScoreLimitStream input stream of authorisation scores property file
      */
     public OperationChainLimiter(final InputStream operationScorePropertiesStream, final InputStream operationAuthorisationScoreLimitStream) {
-<<<<<<< HEAD
-        this(readEntries(operationScorePropertiesStream), readEntries(operationAuthorisationScoreLimitStream));
-=======
         scorer = new ScoreOperationChainHandler(operationScorePropertiesStream, operationAuthorisationScoreLimitStream);
->>>>>>> 6a0da32b
     }
 
     /**
@@ -124,59 +85,9 @@
      * @param operationScoreEntries                   operation scores entries
      * @param operationAuthorisationScoreLimitEntries authorisation scores entries
      */
-<<<<<<< HEAD
     public OperationChainLimiter(final LinkedHashMap<String, String> operationScoreEntries,
                                  final LinkedHashMap<String, String> operationAuthorisationScoreLimitEntries) {
-        loadMapsFromEntryLists(operationScoreEntries, operationAuthorisationScoreLimitEntries);
-    }
-
-    private static LinkedHashMap<String, String> readEntries(final Path propFileLocation) {
-        final LinkedHashMap<String, String> map;
-        if (null != propFileLocation) {
-            try {
-                map = readEntries(Files.newInputStream(propFileLocation, StandardOpenOption.READ));
-            } catch (final IOException e) {
-                throw new IllegalArgumentException(e);
-            }
-        } else {
-            map = new LinkedHashMap<>(0);
-        }
-
-        return map;
-    }
-
-    private static LinkedHashMap<String, String> readEntries(final InputStream stream) {
-        final LinkedHashMap<String, String> map = new LinkedHashMap<>();
-
-        if (null != stream) {
-            try {
-                BufferedReader in = new BufferedReader(new InputStreamReader(stream, CommonConstants.UTF_8));
-
-                String line;
-                while ((line = in.readLine()) != null) {
-                    line = line.trim();
-
-                    if (!line.startsWith("#")) {
-                        String[] bits = line.split("=");
-                        if (bits.length == 2) {
-                            map.put(bits[0], bits[1]);
-                        } else if (bits.length != 0) {
-                            throw new IllegalArgumentException("Failed to load opScores file : invalid line:%n" + line);
-                        }
-                    }
-                }
-            } catch (final IOException e) {
-                throw new IllegalArgumentException("Failed to load opScores file : " + e
-                        .getMessage(), e);
-            } finally {
-                CloseableUtil.close(stream);
-            }
-        }
-        return map;
-=======
-    public OperationChainLimiter(final Properties operationScorePropertiesFile, final Properties operationAuthorisationScoreLimitPropertiesFile) {
-        scorer = new ScoreOperationChainHandler(operationScorePropertiesFile, operationAuthorisationScoreLimitPropertiesFile);
->>>>>>> 6a0da32b
+        scorer = new ScoreOperationChainHandler(operationScoreEntries, operationAuthorisationScoreLimitEntries);
     }
 
     /**
@@ -192,52 +103,12 @@
     @Override
     public void preExecute(final OperationChain<?> opChain, final User user) {
         if (null != opChain) {
-<<<<<<< HEAD
-            int chainScore = getChainScore(opChain, user);
-            int maxAuthScore = getMaxUserAuthScore(user.getOpAuths());
-            if (chainScore > maxAuthScore) {
-                throw new UnauthorisedException("The maximum score limit for this user is " + maxAuthScore + ".\n" +
-                        "The requested operation chain exceeded this score limit.");
-            }
-        }
-    }
-
-    public int getChainScore(final OperationChain<?> opChain, final User user) {
-        int chainScore = 0;
-
-        if (null != opChain) {
-            for (final Operation operation : opChain.getOperations()) {
-                chainScore += authorise(operation);
-            }
-        }
-        return chainScore;
-    }
-
-    /**
-     * Iterates through each of the users operation authorisations listed in the config file and returns the highest score
-     * associated with those auths.
-     * <p>
-     * Defaults to 0.
-     *
-     * @param opAuths a set of operation authorisations
-     * @return maxUserScore the highest score associated with any of the supplied user auths
-     */
-    private int getMaxUserAuthScore(final Set<String> opAuths) {
-        int maxUserScore = 0;
-        for (final String opAuth : opAuths) {
-            Integer authScore = authScores.get(opAuth);
-            if (null != authScore) {
-                if (authScore > maxUserScore) {
-                    maxUserScore = authScore;
-                }
-=======
             Integer chainScore = scorer.getChainScore(opChain, user);
             Integer maxAuthScore = scorer.getMaxUserAuthScore(user.getOpAuths());
 
             if (chainScore > maxAuthScore) {
                 throw new UnauthorisedException("The maximum score limit for this user is " + maxAuthScore + ".\n" +
                         "The requested operation chain exceeded this score limit.");
->>>>>>> 6a0da32b
             }
         }
     }
@@ -247,86 +118,4 @@
         // This method can be overridden to add additional authorisation checks on the results.
         return result;
     }
-<<<<<<< HEAD
-
-    protected int authorise(final Operation operation) {
-        if (null != operation) {
-            final Class<? extends Operation> opClass = operation.getClass();
-            final List<Class<? extends Operation>> keys = new ArrayList<>(operationScores.keySet());
-            for (int i = keys.size() - 1; i >= 0; i--) {
-                final Class<? extends Operation> key = keys.get(i);
-                if (key.isAssignableFrom(opClass)) {
-                    return operationScores.get(key);
-                }
-            }
-            LOGGER.warn("The operation '{}' was not found in the config file provided the configured default value of {} will be used", operation.getClass().getName(), DEFAULT_OPERATION_SCORE);
-        } else {
-            LOGGER.warn("A Null operation was passed to the OperationChainLimiter graph hook");
-        }
-        return DEFAULT_OPERATION_SCORE;
-    }
-
-    private void loadMapsFromEntryLists(final LinkedHashMap<String, String> operationScoreEntries,
-                                        final LinkedHashMap<String, String> operationAuthorisationScoreLimitEntries) {
-        final Map<Class<? extends Operation>, Integer> opScores = new LinkedHashMap<>();
-        for (final Map.Entry<String, String> opScoreEntry : operationScoreEntries.entrySet()) {
-            final Class<? extends Operation> opClass;
-            final String opClassName = opScoreEntry.getKey();
-            try {
-                opClass = Class.forName(opClassName)
-                        .asSubclass(Operation.class);
-            } catch (final ClassNotFoundException e) {
-                LOGGER.error("An operation class could not be found for operation score property {}", opClassName, e);
-                throw new IllegalArgumentException(e);
-            }
-            opScores.put(opClass, Integer.parseInt(opScoreEntry.getValue()));
-        }
-        setOpScores(opScores);
-
-        Map<String, Integer> authScores = new HashMap<>();
-        for (final Map.Entry<String, String> authScoreEntry : operationAuthorisationScoreLimitEntries.entrySet()) {
-            authScores.put(authScoreEntry.getKey(), Integer.parseInt(authScoreEntry.getValue()));
-        }
-        setAuthScores(authScores);
-    }
-
-    /**
-     * Set the operation scores.
-     *
-     * @param opScores a map of operation classes to scores
-     */
-    public void setOpScores(final Map<Class<? extends Operation>, Integer> opScores) {
-        operationScores.putAll(opScores);
-    }
-
-    /**
-     * Add a score for a given operation class.
-     *
-     * @param opClass the operation class
-     * @param score   the score for the operation class
-     */
-    public void addOpScore(final Class<? extends Operation> opClass, final int score) {
-        operationScores.put(opClass, score);
-    }
-
-    /**
-     * Set the authorisation scores.
-     *
-     * @param authScores a map of authorisations to scores
-     */
-    public void setAuthScores(final Map<String, Integer> authScores) {
-        this.authScores.putAll(authScores);
-    }
-
-    /**
-     * Add a score for a given operation class.
-     *
-     * @param auth  the authorisation
-     * @param score the score for the operation class
-     */
-    public void addAuthScore(final String auth, final int score) {
-        authScores.put(auth, score);
-    }
-=======
->>>>>>> 6a0da32b
 }
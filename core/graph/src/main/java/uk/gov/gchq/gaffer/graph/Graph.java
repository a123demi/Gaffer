--- conflicted
+++ resolved
@@ -20,7 +20,6 @@
 import org.apache.commons.io.IOUtils;
 import org.slf4j.Logger;
 import org.slf4j.LoggerFactory;
-import uk.gov.gchq.gaffer.commonutil.StringUtil;
 import uk.gov.gchq.gaffer.data.elementdefinition.exception.SchemaException;
 import uk.gov.gchq.gaffer.data.elementdefinition.view.View;
 import uk.gov.gchq.gaffer.graph.hook.GraphHook;
@@ -122,29 +121,9 @@
      */
     public JobDetail executeAsync(final OperationChain<?> operationChain, final User user) throws OperationException {
         updateOperationChainView(operationChain);
-
-<<<<<<< HEAD
-        final String userId = StringUtil.getPlainText(user.getUserId());
-        final Context context = new Context(user);
-        final String jobId = context.getExecutionId();
-        final JobDetail initialJobDetail = new JobDetail(jobId, userId, operationChain, JobStatus.RUNNING, null);
-        jobTracker.addOrUpdateJob(initialJobDetail, user);
-        new Thread(() -> {
-            try {
-                _execute(operationChain, context);
-                final JobDetail jobDetail = new JobDetail(jobId, userId, operationChain, JobStatus.FINISHED, null);
-                jobTracker.addOrUpdateJob(jobDetail, user);
-            } catch (final OperationException e) {
-                LOGGER.warn("Operation chain failed to execute asynchronously", e);
-                final JobDetail jobDetail = new JobDetail(jobId, userId, operationChain, JobStatus.FAILED, e.getMessage());
-                jobTracker.addOrUpdateJob(jobDetail, user);
-            }
-        }).start();
-=======
         for (final GraphHook graphHook : graphHooks) {
             graphHook.preExecute(operationChain, user);
         }
->>>>>>> 6d82ce1f
 
         return store.executeAsync(operationChain, user);
     }

/*
 * Copyright 2016-2017 Crown Copyright
 *
 * Licensed under the Apache License, Version 2.0 (the "License");
 * you may not use this file except in compliance with the License.
 * You may obtain a copy of the License at
 *
 *     http://www.apache.org/licenses/LICENSE-2.0
 *
 * Unless required by applicable law or agreed to in writing, software
 * distributed under the License is distributed on an "AS IS" BASIS,
 * WITHOUT WARRANTIES OR CONDITIONS OF ANY KIND, either express or implied.
 * See the License for the specific language governing permissions and
 * limitations under the License.
 */

package uk.gov.gchq.gaffer.graph;


import uk.gov.gchq.gaffer.commonutil.CloseableUtil;
import uk.gov.gchq.gaffer.commonutil.StreamUtil;
import uk.gov.gchq.gaffer.commonutil.pair.Pair;
import uk.gov.gchq.gaffer.data.elementdefinition.exception.SchemaException;
import uk.gov.gchq.gaffer.data.elementdefinition.view.View;
import uk.gov.gchq.gaffer.graph.hook.GraphHook;
import uk.gov.gchq.gaffer.graph.library.GraphLibrary;
import uk.gov.gchq.gaffer.graph.library.NoGraphLibrary;
import uk.gov.gchq.gaffer.jobtracker.JobDetail;
import uk.gov.gchq.gaffer.operation.Operation;
import uk.gov.gchq.gaffer.operation.OperationChain;
import uk.gov.gchq.gaffer.operation.OperationException;
import uk.gov.gchq.gaffer.operation.graph.OperationView;
import uk.gov.gchq.gaffer.operation.io.Output;
import uk.gov.gchq.gaffer.store.Store;
import uk.gov.gchq.gaffer.store.StoreException;
import uk.gov.gchq.gaffer.store.StoreProperties;
import uk.gov.gchq.gaffer.store.StoreTrait;
import uk.gov.gchq.gaffer.store.schema.Schema;
import uk.gov.gchq.gaffer.user.User;
import java.io.IOException;
import java.io.InputStream;
import java.net.URI;
import java.nio.file.Files;
import java.nio.file.Path;
import java.util.ArrayList;
import java.util.List;
import java.util.Set;

/**
 * The Graph separates the user from the {@link Store}. It holds an instance of the {@link Store} and
 * acts as a proxy for the store, delegating {@link Operation}s to the store.
 * <p>
 * The Graph provides users with a single point of entry for executing operations on a store.
 * This allows the underlying store to be swapped and the same operations can still be applied.
 * <p>
 * Graphs also provides a view of the data with a instance of {@link View}. The view filters out unwanted information
 * and can transform {@link uk.gov.gchq.gaffer.data.element.Properties} into transient properties such as averages.
 * <p>
 * When executing operations on a graph, an operation view would override the graph view.
 *
 * @see uk.gov.gchq.gaffer.graph.Graph.Builder
 */
public final class Graph {
    private final GraphLibrary library;

    /**
     * The instance of the store.
     */
    private final Store store;

    /**
     * The {@link uk.gov.gchq.gaffer.data.elementdefinition.view.View} - by default this will just contain all the groups
     * in the graph's {@link Schema}, however it can be set to a subview to
     * allow multiple operations to be performed on the same subview.
     */
    private final View view;

    /**
     * List of {@link GraphHook}s to be triggered before and after operations are
     * executed on the graph.
     */
    private List<GraphHook> graphHooks;

    private Schema schema;

    /**
     * Constructs a <code>Graph</code> with the given {@link uk.gov.gchq.gaffer.store.Store} and
     * {@link uk.gov.gchq.gaffer.data.elementdefinition.view.View}.
     *
     * @param library    a {@link GraphLibrary} to store the graph configuration in.
     * @param store      a {@link Store} used to store the elements and handle operations.
     * @param schema     a {@link Schema} that defines the graph. Should be the copy of the schema that the store is initialised with.
     * @param view       a {@link View} defining the view of the data for the graph.
     * @param graphHooks a list of {@link GraphHook}s
     */
    private Graph(final GraphLibrary library, final Schema schema, final Store store, final View view, final List<GraphHook> graphHooks) {
        this.library = library;
        this.store = store;
        this.view = view;
        this.graphHooks = graphHooks;
        this.schema = schema;
    }

    /**
     * Performs the given operation on the store.
     * If the operation does not have a view then the graph view is used.
     * NOTE the operation may be modified/optimised by the store.
     *
     * @param operation the operation to be executed.
     * @param user      the user executing the operation.
     * @throws OperationException if an operation fails
     */
    public void execute(final Operation operation, final User user) throws OperationException {
        execute(new OperationChain<>(operation), user);
    }

    /**
     * Performs the given output operation on the store.
     * If the operation does not have a view then the graph view is used.
     * NOTE the operation may be modified/optimised by the store.
     *
     * @param operation the output operation to be executed.
     * @param user      the user executing the operation.
     * @param <O>       the operation chain output type.
     * @return the operation result.
     * @throws OperationException if an operation fails
     */
    public <O> O execute(final Output<O> operation, final User user) throws OperationException {
        return execute(new OperationChain<>(operation), user);
    }

    /**
     * Performs the given operation chain job on the store.
     * If the operation does not have a view then the graph view is used.
     * NOTE the operationChain may be modified/optimised by the store.
     *
     * @param operationChain the operation chain to be executed.
     * @param user           the user executing the job.
     * @return the job details
     * @throws OperationException thrown if the job fails to run.
     */
    public JobDetail executeJob(final OperationChain<?> operationChain, final User user) throws OperationException {
        try {
            updateOperationChainView(operationChain);

            for (final GraphHook graphHook : graphHooks) {
                graphHook.preExecute(operationChain, user);
            }

            JobDetail result = store.executeJob(operationChain, user);

            for (final GraphHook graphHook : graphHooks) {
                result = graphHook.postExecute(result, operationChain, user);
            }

            return result;

        } catch (final Exception e) {
            CloseableUtil.close(operationChain);
            throw e;
        }
    }

    /**
     * Performs the given operation chain on the store.
     * If the operation does not have a view then the graph view is used.
     * NOTE the operationChain may be modified/optimised by the store.
     *
     * @param operationChain the operation chain to be executed.
     * @param user           the user executing the operation chain.
     * @param <O>            the operation chain output type.
     * @return the operation result.
     * @throws OperationException if an operation fails
     */
    public <O> O execute(final OperationChain<O> operationChain, final User user) throws OperationException {
        O result = null;
        try {
            updateOperationChainView(operationChain);

            for (final GraphHook graphHook : graphHooks) {
                graphHook.preExecute(operationChain, user);
            }

            result = store.execute(operationChain, user);

            for (final GraphHook graphHook : graphHooks) {
                result = graphHook.postExecute(result, operationChain, user);
            }
        } catch (final Exception e) {
            CloseableUtil.close(operationChain);
            CloseableUtil.close(result);

            throw e;
        }

        return result;
    }

    private <O> void updateOperationChainView(final OperationChain<O> operationChain) {
        for (final Operation operation : operationChain.getOperations()) {

            if (operation instanceof OperationView) {
                final OperationView operationView = (OperationView) operation;
                final View opView;
                if (null == operationView.getView()) {
                    opView = view;
                } else if (!operationView.getView().hasGroups()) {
                    opView = new View.Builder()
                            .merge(view)
                            .merge(operationView.getView())
                            .build();
                } else {
                    opView = operationView.getView();
                }

                opView.expandGlobalDefinitions();
                operationView.setView(opView);
            }
        }
    }

    /**
     * @param operationClass the operation class to check
     * @return true if the provided operation is supported.
     */
    public boolean isSupported(final Class<? extends Operation> operationClass) {
        return store.isSupported(operationClass);
    }

    /**
     * @return a collection of all the supported {@link Operation}s.
     */
    public Set<Class<? extends Operation>> getSupportedOperations() {
        return store.getSupportedOperations();
    }

    /**
     * @param operation the class of the operation to check
     * @return a collection of all the compatible {@link Operation}s that could
     * be added to an operation chain after the provided operation.
     */
    public Set<Class<? extends Operation>> getNextOperations(final Class<? extends Operation> operation) {
        return store.getNextOperations(operation);
    }

    /**
     * Returns the graph view.
     *
     * @return the graph view.
     */
    public View getView() {
        return view;
    }

    /**
     * @return the schema.
     */
    public Schema getSchema() {
        return schema;
    }

    /**
     * @param storeTrait the store trait to check
     * @return true if the store has the given trait.
     */
    public boolean hasTrait(final StoreTrait storeTrait) {
        return store.hasTrait(storeTrait);
    }

    /**
     * Returns all the {@link StoreTrait}s for the contained {@link Store} implementation
     *
     * @return a {@link Set} of all of the {@link StoreTrait}s that the store has.
     */
    public Set<StoreTrait> getStoreTraits() {
        return store.getTraits();
    }

    /**
     * @return the graphId for this Graph.
     */
    public String getGraphId() {
        return store.getGraphId();
    }

    public GraphLibrary getLibrary() {
        return library;
    }

    /**
     * Builder for {@link Graph}.
     */
    public static class Builder {
        public static final String UNABLE_TO_READ_SCHEMA_FROM_URI = "Unable to read schema from URI";
        private final List<byte[]> schemaBytesList = new ArrayList<>();
        private Store store;
        private String graphId;
        private GraphLibrary library;
        private StoreProperties properties;
        private Schema schema;
        private View view;
        private List<GraphHook> graphHooks = new ArrayList<>();
        private String[] parentSchemaIds;
        private String parentStorePropertiesId;

        public Builder graphId(final String graphId) {
            this.graphId = graphId;
            return this;
        }

        public Builder library(final GraphLibrary library) {
            this.library = library;
            return this;
        }

        public Builder view(final View view) {
            this.view = view;
            return this;
        }

        public Builder view(final Path view) {
            return view(new View.Builder().json(view).build());
        }

        public Builder view(final InputStream view) {
            return view(new View.Builder().json(view).build());
        }

        public Builder view(final URI view) {
            try {
                view(StreamUtil.openStream(view));
            } catch (final IOException e) {
                throw new SchemaException("Unable to read view from URI", e);
            }
            return this;
        }

        public Builder view(final byte[] jsonBytes) {
            return view(new View.Builder().json(jsonBytes).build());
        }

        public Builder parentStorePropertiesId(final String parentStorePropertiesId) {
            this.parentStorePropertiesId = parentStorePropertiesId;
            return this;
        }

        public Builder storeProperties(final StoreProperties properties) {
            this.properties = properties;
            return this;
        }

        public Builder storeProperties(final String propertiesPath) {
            return storeProperties(StoreProperties.loadStoreProperties(propertiesPath));
        }

        public Builder storeProperties(final Path propertiesPath) {
            return storeProperties(StoreProperties.loadStoreProperties(propertiesPath));
        }

        public Builder storeProperties(final InputStream propertiesStream) {
            return storeProperties(StoreProperties.loadStoreProperties(propertiesStream));
        }

        public Builder storeProperties(final URI propertiesURI) {
            try {
                storeProperties(StreamUtil.openStream(propertiesURI));
            } catch (final IOException e) {
                throw new SchemaException("Unable to read storeProperties from URI", e);
            }

            return this;
        }

        public Builder addParentSchemaIds(final String... parentSchemaIds) {
            this.parentSchemaIds = parentSchemaIds;
            return this;
        }

        public Builder addSchemas(final Schema... schemaModules) {
            if (null != schemaModules) {
                for (final Schema schemaModule : schemaModules) {
                    addSchema(schemaModule);
                }
            }

            return this;
        }

        public Builder addSchemas(final InputStream... schemaStreams) {
            if (null != schemaStreams) {
                try {
                    for (final InputStream schemaStream : schemaStreams) {
                        addSchema(schemaStream);
                    }
                } finally {
                    for (final InputStream schemaModule : schemaStreams) {
                        CloseableUtil.close(schemaModule);
                    }
                }
            }

            return this;
        }

        public Builder addSchemas(final Path... schemaPaths) {
            if (null != schemaPaths) {
                for (final Path schemaPath : schemaPaths) {
                    addSchema(schemaPath);
                }
            }

            return this;
        }

        public Builder addSchemas(final byte[]... schemaBytesArray) {
            if (null != schemaBytesArray) {
                for (final byte[] schemaBytes : schemaBytesArray) {
                    addSchema(schemaBytes);
                }
            }

            return this;
        }

        public Builder addSchema(final Schema schemaModule) {
            if (null != schema) {
                schema = new Schema.Builder()
                        .merge(schema)
                        .merge(schemaModule)
                        .build();
            } else {
                schema = schemaModule;
            }

            return this;
        }

        public Builder addSchema(final InputStream schemaStream) {
            try {
                return addSchema(sun.misc.IOUtils.readFully(schemaStream, schemaStream.available(), true));
            } catch (final IOException e) {
                throw new SchemaException("Unable to read schema from input stream", e);
            } finally {
                CloseableUtil.close(schemaStream);
            }
        }

        public Builder addSchema(final URI schemaURI) {
            try {
                addSchema(StreamUtil.openStream(schemaURI));
            } catch (final IOException e) {
                throw new SchemaException(UNABLE_TO_READ_SCHEMA_FROM_URI, e);
            }

            return this;
        }

        public Builder addSchemas(final URI... schemaURI) {
            try {
                addSchemas(StreamUtil.openStreams(schemaURI));
            } catch (final IOException e) {
                throw new SchemaException(UNABLE_TO_READ_SCHEMA_FROM_URI, e);
            }

            return this;
        }

        public Builder addSchema(final Path schemaPath) {
            try {
                if (Files.isDirectory(schemaPath)) {
                    for (final Path path : Files.newDirectoryStream(schemaPath)) {
                        addSchema(path);
                    }
                } else {
                    addSchema(Files.readAllBytes(schemaPath));
                }
            } catch (final IOException e) {
                throw new SchemaException("Unable to read schema from path", e);
            }

            return this;
        }

        public Builder addSchema(final byte[] schemaBytes) {
            schemaBytesList.add(schemaBytes);
            return this;
        }

        public Builder store(final Store store) {
            this.store = store;
            return this;
        }

        public Builder addHook(final GraphHook graphHook) {
            this.graphHooks.add(graphHook);
            return this;
        }

        public Graph build() {
            if (null == library) {
                library = new NoGraphLibrary();
            }

            if (null == graphId && null != store) {
                graphId = store.getGraphId();
            }

            if (null == graphId) {
                throw new IllegalArgumentException("graphId is required");
            }

            final Pair<Schema, StoreProperties> parentGraph = library.get(graphId);
            updateSchema(parentGraph);
            updateStore(parentGraph);
            updateView();

            library.add(graphId, schema, store.getProperties());

            return new Graph(library, schema, store, view, graphHooks);
        }

        private void updateSchema(final Pair<Schema, StoreProperties> parentGraph) {
            Schema mergedParentSchema = null;

            if (null != parentGraph) {
                mergedParentSchema = parentGraph.getFirst();
            }

            if (null != parentSchemaIds) {
                for (final String parentSchemaId : parentSchemaIds) {
                    final Schema parentSchema = library.getSchema(parentSchemaId);
                    if (null != parentSchema) {
                        if (null == mergedParentSchema) {
                            mergedParentSchema = parentSchema;
                        } else {
                            mergedParentSchema = new Schema.Builder()
                                    .merge(mergedParentSchema)
                                    .merge(parentSchema)
                                    .build();
                        }
                    }
                }
            }

            if (null != mergedParentSchema) {
                if (null == schema) {
                    schema = mergedParentSchema;
                } else {
                    schema = new Schema.Builder()
                            .merge(mergedParentSchema)
                            .merge(schema)
                            .build();
                }
            }

            if (!schemaBytesList.isEmpty()) {
                if (null == properties) {
                    throw new IllegalArgumentException("To load a schema from json, the store properties must be provided.");
                }

                final Class<? extends Schema> schemaClass = properties.getSchemaClass();
                final Schema newSchema = new Schema.Builder()
                        .json(schemaClass, schemaBytesList.toArray(new byte[schemaBytesList.size()][]))
                        .build();
                addSchema(newSchema);
            }
        }

        private void updateStore(final Pair<Schema, StoreProperties> parentGraph) {
            StoreProperties mergedStoreProperties = null;
            if (null != parentGraph) {
                mergedStoreProperties = parentGraph.getSecond();
            }

            if (null != parentStorePropertiesId) {
                final StoreProperties parentProperties = library.getProperties(parentStorePropertiesId);
                if (null == mergedStoreProperties) {
                    mergedStoreProperties = parentProperties;
                } else {
                    mergedStoreProperties.getProperties().putAll(parentProperties.getProperties());
                }
            }

            if (null != properties) {
                if (null == mergedStoreProperties) {
                    mergedStoreProperties = properties;
                } else {
                    mergedStoreProperties.getProperties().putAll(properties.getProperties());
                }
            }

            if (null == store) {
<<<<<<< HEAD
                store = createStore(mergedStoreProperties, cloneSchema(schema));
            } else if ((null != graphId && !graphId.equals(store.getGraphId()))
                    || (null != schema)
                    || (null != mergedStoreProperties && !mergedStoreProperties.equals(store.getProperties()))) {
=======
                store = Store.createStore(graphId, cloneSchema(schema), properties);
            } else if (null != graphId || null != schema || null != properties) {
>>>>>>> f34b0af0
                if (null == graphId) {
                    graphId = store.getGraphId();
                }
                if (null == schema) {
                    schema = store.getSchema();
                }

                if (null == mergedStoreProperties) {
                    mergedStoreProperties = store.getProperties();
                }

                try {
                    store.initialise(graphId, cloneSchema(schema), mergedStoreProperties);
                } catch (final StoreException e) {
                    throw new IllegalArgumentException("Unable to initialise the store with the given graphId, schema and properties", e);
                }
            }

            if (null == schema) {
                schema = store.getSchema();
            }
        }

        private void updateView() {
            if (null == view) {
                this.view = new View.Builder()
                        .entities(store.getSchema().getEntityGroups())
                        .edges(store.getSchema().getEdgeGroups())
                        .build();
            }
        }

        private Schema cloneSchema(final Schema schema) {
            return null != schema ? schema.clone() : null;
        }
    }
}<|MERGE_RESOLUTION|>--- conflicted
+++ resolved
@@ -590,15 +590,10 @@
             }
 
             if (null == store) {
-<<<<<<< HEAD
-                store = createStore(mergedStoreProperties, cloneSchema(schema));
+                store = Store.createStore(graphId, cloneSchema(schema), mergedStoreProperties);
             } else if ((null != graphId && !graphId.equals(store.getGraphId()))
                     || (null != schema)
                     || (null != mergedStoreProperties && !mergedStoreProperties.equals(store.getProperties()))) {
-=======
-                store = Store.createStore(graphId, cloneSchema(schema), properties);
-            } else if (null != graphId || null != schema || null != properties) {
->>>>>>> f34b0af0
                 if (null == graphId) {
                     graphId = store.getGraphId();
                 }

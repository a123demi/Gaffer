/*
 * Copyright 2016 Crown Copyright
 *
 * Licensed under the Apache License, Version 2.0 (the "License");
 * you may not use this file except in compliance with the License.
 * You may obtain a copy of the License at
 *
 *     http://www.apache.org/licenses/LICENSE-2.0
 *
 * Unless required by applicable law or agreed to in writing, software
 * distributed under the License is distributed on an "AS IS" BASIS,
 * WITHOUT WARRANTIES OR CONDITIONS OF ANY KIND, either express or implied.
 * See the License for the specific language governing permissions and
 * limitations under the License.
 */
package uk.gov.gchq.gaffer.integration.impl;

import com.google.common.collect.Lists;
import org.hamcrest.core.IsCollectionContaining;
import org.junit.Before;
import org.junit.Test;
import uk.gov.gchq.gaffer.commonutil.TestGroups;
import uk.gov.gchq.gaffer.commonutil.TestPropertyNames;
import uk.gov.gchq.gaffer.data.element.Element;
import uk.gov.gchq.gaffer.data.element.IdentifierType;
import uk.gov.gchq.gaffer.data.element.function.ElementFilter;
import uk.gov.gchq.gaffer.data.element.id.ElementId;
import uk.gov.gchq.gaffer.data.elementdefinition.view.View;
import uk.gov.gchq.gaffer.data.elementdefinition.view.ViewElementDefinition;
import uk.gov.gchq.gaffer.function.filter.IsEqual;
import uk.gov.gchq.gaffer.function.filter.IsLessThan;
import uk.gov.gchq.gaffer.integration.AbstractStoreIT;
import uk.gov.gchq.gaffer.integration.TraitRequirement;
import uk.gov.gchq.gaffer.operation.OperationException;
import uk.gov.gchq.gaffer.operation.data.EdgeSeed;
import uk.gov.gchq.gaffer.operation.data.EntitySeed;
import uk.gov.gchq.gaffer.operation.impl.get.GetElements;
import uk.gov.gchq.gaffer.store.StoreTrait;
import java.util.Arrays;
import java.util.Collections;
import java.util.List;

import static org.junit.Assert.assertEquals;
import static org.junit.Assert.assertNotNull;
import static org.junit.Assert.assertThat;

public class FilteringIT extends AbstractStoreIT {
    @Override
    @Before
    public void setup() throws Exception {
        super.setup();
        addDefaultElements();
    }

    @Test
    @TraitRequirement(StoreTrait.PRE_AGGREGATION_FILTERING)
    public void testFilteringGroups() throws OperationException {
        // Given
        final List<ElementId> seeds = Collections.singletonList((ElementId) new EntitySeed("A3"));

<<<<<<< HEAD
        final GetElements<ElementId, Element> getElementsWithoutFiltering =
                new GetElements.Builder<>()
                        .seeds(seeds)
                        .build();

        final GetElements<ElementId, Element> getElementsWithFiltering = new GetElements.Builder<>()
                .seeds(seeds)
=======
        final GetElements getElementsWithoutFiltering =
                new GetElements.Builder()
                        .input(seeds)
                        .build();

        final GetElements getElementsWithFiltering = new GetElements.Builder()
                .input(seeds)
>>>>>>> 460f2b3d
                .view(new View.Builder()
                        .entity(TestGroups.ENTITY)
                        .build())
                .build();

        // When - without filtering
        final List<Element> resultsWithoutFiltering = Lists.newArrayList(graph.execute(getElementsWithoutFiltering, getUser()));

        // When - with filtering
        final List<Element> resultsWithFiltering = Lists.newArrayList(graph.execute(getElementsWithFiltering, getUser()));

        // Then - without filtering
        assertNotNull(resultsWithoutFiltering);
        assertEquals(5, resultsWithoutFiltering.size());
        assertThat(resultsWithoutFiltering, IsCollectionContaining.hasItems(new Element[]{
                        getEdge("A3", "A3", false),
                        getEdge("A3", "B3", false),
                        getEdge("A3", "C3", false),
                        getEdge("A3", "D3", false),
                        getEntity("A3")}
        ));

        // Then - with filtering
        assertNotNull(resultsWithFiltering);
        assertEquals(1, resultsWithFiltering.size());
        assertThat(resultsWithFiltering, IsCollectionContaining.hasItems(
                (Element) getEntity("A3")
        ));
    }

    @Test
    @TraitRequirement(StoreTrait.PRE_AGGREGATION_FILTERING)
    public void testFilteringIdentifiers() throws OperationException {
        // Given
        final List<ElementId> seeds = Collections.singletonList((ElementId) new EntitySeed("A3"));

<<<<<<< HEAD
        final GetElements<ElementId, Element> getElementsWithoutFiltering =
                new GetElements.Builder<>()
                        .seeds(seeds)
                        .build();

        final GetElements<ElementId, Element> getElementsWithFiltering = new GetElements.Builder<>()
                .seeds(seeds)
=======
        final GetElements getElementsWithoutFiltering =
                new GetElements.Builder()
                        .input(seeds)
                        .build();

        final GetElements getElementsWithFiltering = new GetElements.Builder()
                .input(seeds)
>>>>>>> 460f2b3d
                .view(new View.Builder()
                        .entity(TestGroups.ENTITY)
                        .edge(TestGroups.EDGE, new ViewElementDefinition.Builder()
                                .preAggregationFilter(new ElementFilter.Builder()
                                        .select(IdentifierType.DESTINATION.name())
                                        .execute(new IsEqual("B3"))
                                        .build())
                                .build())
                        .build())
                .build();

        // When - without filtering
        final List<Element> resultsWithoutFiltering = Lists.newArrayList(graph.execute(getElementsWithoutFiltering, getUser()));

        // When - with filtering
        final List<Element> resultsWithFiltering = Lists.newArrayList(graph.execute(getElementsWithFiltering, getUser()));

        // Then - without filtering
        assertNotNull(resultsWithoutFiltering);
        assertEquals(5, resultsWithoutFiltering.size());
        assertThat(resultsWithoutFiltering, IsCollectionContaining.hasItems(new Element[]{
                        getEdge("A3", "A3", false),
                        getEdge("A3", "B3", false),
                        getEdge("A3", "C3", false),
                        getEdge("A3", "D3", false),
                        getEntity("A3")}
        ));

        // Then - with filtering
        assertNotNull(resultsWithFiltering);
        assertEquals(2, resultsWithFiltering.size());
        assertThat(resultsWithFiltering, IsCollectionContaining.hasItems(new Element[]{
                        getEdge("A3", "B3", false),
                        getEntity("A3")}
        ));
    }

    @Test
    @TraitRequirement(StoreTrait.PRE_AGGREGATION_FILTERING)
    public void testFilteringProperties() throws OperationException {
        // Given
        final List<ElementId> seeds = Arrays.asList(new EntitySeed("A3"),
                new EdgeSeed("A5", "B5", false));

<<<<<<< HEAD
        final GetElements<ElementId, Element> getElementsWithoutFiltering =
                new GetElements.Builder<>()
                        .seeds(seeds)
                        .build();

        final GetElements<ElementId, Element> getElementsWithFiltering = new GetElements.Builder<>()
                .seeds(seeds)
=======
        final GetElements getElementsWithoutFiltering =
                new GetElements.Builder()
                        .input(seeds)
                        .build();

        final GetElements getElementsWithFiltering = new GetElements.Builder()
                .input(seeds)
>>>>>>> 460f2b3d
                .view(new View.Builder()
                        .entity(TestGroups.ENTITY, new ViewElementDefinition.Builder()
                                .preAggregationFilter(new ElementFilter.Builder()
                                        .select(IdentifierType.VERTEX.name())
                                        .execute(new IsEqual("A5"))
                                        .build())
                                .build())
                        .edge(TestGroups.EDGE, new ViewElementDefinition.Builder()
                                .preAggregationFilter(new ElementFilter.Builder()
                                        .select(TestPropertyNames.INT)
                                        .execute(new IsLessThan(2))
                                        .build())
                                .build())
                        .build())
                .build();

        // When - without filtering
        final List<Element> resultsWithoutFiltering = Lists.newArrayList(graph.execute(getElementsWithoutFiltering, getUser()));

        // When - with filtering
        final List<Element> resultsWithFiltering = Lists.newArrayList(graph.execute(getElementsWithFiltering, getUser()));

        // Then - without filtering
        assertNotNull(resultsWithoutFiltering);
        assertEquals(8, resultsWithoutFiltering.size());
        assertThat(resultsWithoutFiltering, IsCollectionContaining.hasItems(new Element[]{
                        getEdge("A3", "A3", false),
                        getEdge("A3", "B3", false),
                        getEdge("A3", "C3", false),
                        getEdge("A3", "D3", false),
                        getEdge("A5", "B5", false),
                        getEntity("A5"),
                        getEntity("B5")}
        ));

        // Then - with filtering
        assertNotNull(resultsWithFiltering);
        assertEquals(6, resultsWithFiltering.size());
        assertThat(resultsWithFiltering, IsCollectionContaining.hasItems(new Element[]{
                        getEdge("A3", "A3", false),
                        getEdge("A3", "B3", false),
                        getEdge("A5", "B5", false),
                        getEdge("A3", "D3", false),
                        getEdge("A3", "C3", false),
                        getEntity("A5")}
        ));
    }

    @Test
    @TraitRequirement({StoreTrait.POST_AGGREGATION_FILTERING, StoreTrait.STORE_AGGREGATION})
    public void testPostAggregationFilteringIdentifiers() throws OperationException {
        // Given
        final List<ElementId> seeds = Collections.singletonList((ElementId) new EntitySeed("A3"));

<<<<<<< HEAD
        final GetElements<ElementId, Element> getElementsWithoutFiltering =
                new GetElements.Builder<>()
                        .seeds(seeds)
                        .build();

        final GetElements<ElementId, Element> getElementsWithFiltering = new GetElements.Builder<>()
                .seeds(seeds)
=======
        final GetElements getElementsWithoutFiltering =
                new GetElements.Builder()
                        .input(seeds)
                        .build();

        final GetElements getElementsWithFiltering = new GetElements.Builder()
                .input(seeds)
>>>>>>> 460f2b3d
                .view(new View.Builder()
                        .entity(TestGroups.ENTITY)
                        .edge(TestGroups.EDGE, new ViewElementDefinition.Builder()
                                .postAggregationFilter(new ElementFilter.Builder()
                                        .select(IdentifierType.DESTINATION.name())
                                        .execute(new IsEqual("B3"))
                                        .build())
                                .build())
                        .build())
                .build();

        // When - without filtering
        final List<Element> resultsWithoutFiltering = Lists.newArrayList(graph.execute(getElementsWithoutFiltering, getUser()));

        // When - with filtering
        final List<Element> resultsWithFiltering = Lists.newArrayList(graph.execute(getElementsWithFiltering, getUser()));

        // Then - without filtering
        assertNotNull(resultsWithoutFiltering);
        assertEquals(5, resultsWithoutFiltering.size());
        assertThat(resultsWithoutFiltering, IsCollectionContaining.hasItems(new Element[]{
                        getEdge("A3", "A3", false),
                        getEdge("A3", "B3", false),
                        getEdge("A3", "C3", false),
                        getEdge("A3", "D3", false),
                        getEntity("A3")}
        ));

        // Then - with filtering
        assertNotNull(resultsWithFiltering);
        assertEquals(2, resultsWithFiltering.size());
        assertThat(resultsWithFiltering, IsCollectionContaining.hasItems(new Element[]{
                        getEdge("A3", "B3", false),
                        getEntity("A3")}
        ));
    }

    @Test
    @TraitRequirement({StoreTrait.POST_AGGREGATION_FILTERING, StoreTrait.STORE_AGGREGATION})
    public void testPostAggregationFilteringProperties() throws OperationException {
        // Given
        final List<ElementId> seeds = Arrays.asList(new EntitySeed("A3"),
                new EdgeSeed("A5", "B5", false));

<<<<<<< HEAD
        final GetElements<ElementId, Element> getElementsWithoutFiltering =
                new GetElements.Builder<>()
                        .seeds(seeds)
                        .build();

        final GetElements<ElementId, Element> getElementsWithFiltering = new GetElements.Builder<>()
                .seeds(seeds)
=======
        final GetElements getElementsWithoutFiltering =
                new GetElements.Builder()
                        .input(seeds)
                        .build();

        final GetElements getElementsWithFiltering = new GetElements.Builder()
                .input(seeds)
>>>>>>> 460f2b3d
                .view(new View.Builder()
                        .entity(TestGroups.ENTITY, new ViewElementDefinition.Builder()
                                .postAggregationFilter(new ElementFilter.Builder()
                                        .select(IdentifierType.VERTEX.name())
                                        .execute(new IsEqual("A5"))
                                        .build())
                                .build())
                        .edge(TestGroups.EDGE, new ViewElementDefinition.Builder()
                                .postAggregationFilter(new ElementFilter.Builder()
                                        .select(TestPropertyNames.INT)
                                        .execute(new IsLessThan(2))
                                        .build())
                                .build())
                        .build())
                .build();

        // When - without filtering
        final List<Element> resultsWithoutFiltering = Lists.newArrayList(graph.execute(getElementsWithoutFiltering, getUser()));

        // When - with filtering
        final List<Element> resultsWithFiltering = Lists.newArrayList(graph.execute(getElementsWithFiltering, getUser()));

        // Then - without filtering
        assertNotNull(resultsWithoutFiltering);
        assertEquals(8, resultsWithoutFiltering.size());
        assertThat(resultsWithoutFiltering, IsCollectionContaining.hasItems(new Element[]{
                        getEdge("A3", "A3", false),
                        getEdge("A3", "B3", false),
                        getEdge("A3", "C3", false),
                        getEdge("A3", "D3", false),
                        getEdge("A5", "B5", false),
                        getEntity("A5"),
                        getEntity("B5")}
        ));

        // Then - with filtering
        assertNotNull(resultsWithFiltering);
        assertEquals(6, resultsWithFiltering.size());
        assertThat(resultsWithFiltering, IsCollectionContaining.hasItems(new Element[]{
                        getEdge("A3", "A3", false),
                        getEdge("A3", "B3", false),
                        getEdge("A5", "B5", false),
                        getEdge("A3", "D3", false),
                        getEdge("A3", "C3", false),
                        getEntity("A5")}
        ));
    }


}<|MERGE_RESOLUTION|>--- conflicted
+++ resolved
@@ -58,23 +58,13 @@
         // Given
         final List<ElementId> seeds = Collections.singletonList((ElementId) new EntitySeed("A3"));
 
-<<<<<<< HEAD
-        final GetElements<ElementId, Element> getElementsWithoutFiltering =
-                new GetElements.Builder<>()
-                        .seeds(seeds)
-                        .build();
-
-        final GetElements<ElementId, Element> getElementsWithFiltering = new GetElements.Builder<>()
-                .seeds(seeds)
-=======
-        final GetElements getElementsWithoutFiltering =
-                new GetElements.Builder()
-                        .input(seeds)
-                        .build();
-
-        final GetElements getElementsWithFiltering = new GetElements.Builder()
-                .input(seeds)
->>>>>>> 460f2b3d
+        final GetElements getElementsWithoutFiltering =
+                new GetElements.Builder()
+                        .input(seeds)
+                        .build();
+
+        final GetElements getElementsWithFiltering = new GetElements.Builder()
+                .input(seeds)
                 .view(new View.Builder()
                         .entity(TestGroups.ENTITY)
                         .build())
@@ -111,23 +101,13 @@
         // Given
         final List<ElementId> seeds = Collections.singletonList((ElementId) new EntitySeed("A3"));
 
-<<<<<<< HEAD
-        final GetElements<ElementId, Element> getElementsWithoutFiltering =
-                new GetElements.Builder<>()
-                        .seeds(seeds)
-                        .build();
-
-        final GetElements<ElementId, Element> getElementsWithFiltering = new GetElements.Builder<>()
-                .seeds(seeds)
-=======
-        final GetElements getElementsWithoutFiltering =
-                new GetElements.Builder()
-                        .input(seeds)
-                        .build();
-
-        final GetElements getElementsWithFiltering = new GetElements.Builder()
-                .input(seeds)
->>>>>>> 460f2b3d
+        final GetElements getElementsWithoutFiltering =
+                new GetElements.Builder()
+                        .input(seeds)
+                        .build();
+
+        final GetElements getElementsWithFiltering = new GetElements.Builder()
+                .input(seeds)
                 .view(new View.Builder()
                         .entity(TestGroups.ENTITY)
                         .edge(TestGroups.EDGE, new ViewElementDefinition.Builder()
@@ -172,23 +152,13 @@
         final List<ElementId> seeds = Arrays.asList(new EntitySeed("A3"),
                 new EdgeSeed("A5", "B5", false));
 
-<<<<<<< HEAD
-        final GetElements<ElementId, Element> getElementsWithoutFiltering =
-                new GetElements.Builder<>()
-                        .seeds(seeds)
-                        .build();
-
-        final GetElements<ElementId, Element> getElementsWithFiltering = new GetElements.Builder<>()
-                .seeds(seeds)
-=======
-        final GetElements getElementsWithoutFiltering =
-                new GetElements.Builder()
-                        .input(seeds)
-                        .build();
-
-        final GetElements getElementsWithFiltering = new GetElements.Builder()
-                .input(seeds)
->>>>>>> 460f2b3d
+        final GetElements getElementsWithoutFiltering =
+                new GetElements.Builder()
+                        .input(seeds)
+                        .build();
+
+        final GetElements getElementsWithFiltering = new GetElements.Builder()
+                .input(seeds)
                 .view(new View.Builder()
                         .entity(TestGroups.ENTITY, new ViewElementDefinition.Builder()
                                 .preAggregationFilter(new ElementFilter.Builder()
@@ -243,23 +213,13 @@
         // Given
         final List<ElementId> seeds = Collections.singletonList((ElementId) new EntitySeed("A3"));
 
-<<<<<<< HEAD
-        final GetElements<ElementId, Element> getElementsWithoutFiltering =
-                new GetElements.Builder<>()
-                        .seeds(seeds)
-                        .build();
-
-        final GetElements<ElementId, Element> getElementsWithFiltering = new GetElements.Builder<>()
-                .seeds(seeds)
-=======
-        final GetElements getElementsWithoutFiltering =
-                new GetElements.Builder()
-                        .input(seeds)
-                        .build();
-
-        final GetElements getElementsWithFiltering = new GetElements.Builder()
-                .input(seeds)
->>>>>>> 460f2b3d
+        final GetElements getElementsWithoutFiltering =
+                new GetElements.Builder()
+                        .input(seeds)
+                        .build();
+
+        final GetElements getElementsWithFiltering = new GetElements.Builder()
+                .input(seeds)
                 .view(new View.Builder()
                         .entity(TestGroups.ENTITY)
                         .edge(TestGroups.EDGE, new ViewElementDefinition.Builder()
@@ -304,23 +264,13 @@
         final List<ElementId> seeds = Arrays.asList(new EntitySeed("A3"),
                 new EdgeSeed("A5", "B5", false));
 
-<<<<<<< HEAD
-        final GetElements<ElementId, Element> getElementsWithoutFiltering =
-                new GetElements.Builder<>()
-                        .seeds(seeds)
-                        .build();
-
-        final GetElements<ElementId, Element> getElementsWithFiltering = new GetElements.Builder<>()
-                .seeds(seeds)
-=======
-        final GetElements getElementsWithoutFiltering =
-                new GetElements.Builder()
-                        .input(seeds)
-                        .build();
-
-        final GetElements getElementsWithFiltering = new GetElements.Builder()
-                .input(seeds)
->>>>>>> 460f2b3d
+        final GetElements getElementsWithoutFiltering =
+                new GetElements.Builder()
+                        .input(seeds)
+                        .build();
+
+        final GetElements getElementsWithFiltering = new GetElements.Builder()
+                .input(seeds)
                 .view(new View.Builder()
                         .entity(TestGroups.ENTITY, new ViewElementDefinition.Builder()
                                 .postAggregationFilter(new ElementFilter.Builder()

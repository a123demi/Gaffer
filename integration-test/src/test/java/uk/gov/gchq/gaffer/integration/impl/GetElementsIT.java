/*
 * Copyright 2016 Crown Copyright
 *
 * Licensed under the Apache License, Version 2.0 (the "License");
 * you may not use this file except in compliance with the License.
 * You may obtain a copy of the License at
 *
 *     http://www.apache.org/licenses/LICENSE-2.0
 *
 * Unless required by applicable law or agreed to in writing, software
 * distributed under the License is distributed on an "AS IS" BASIS,
 * WITHOUT WARRANTIES OR CONDITIONS OF ANY KIND, either express or implied.
 * See the License for the specific language governing permissions and
 * limitations under the License.
 */

package uk.gov.gchq.gaffer.integration.impl;

import com.google.common.collect.Lists;
import com.google.common.collect.Sets;
import org.apache.commons.lang3.BooleanUtils;
import org.apache.commons.lang3.StringUtils;
import org.junit.Before;
import org.junit.Test;
import uk.gov.gchq.gaffer.commonutil.TestGroups;
import uk.gov.gchq.gaffer.commonutil.iterable.CloseableIterable;
import uk.gov.gchq.gaffer.data.element.Edge;
import uk.gov.gchq.gaffer.data.element.Element;
import uk.gov.gchq.gaffer.data.element.Entity;
import uk.gov.gchq.gaffer.data.element.Properties;
import uk.gov.gchq.gaffer.data.element.id.DirectedType;
import uk.gov.gchq.gaffer.data.element.id.EdgeId;
import uk.gov.gchq.gaffer.data.element.id.ElementId;
import uk.gov.gchq.gaffer.data.element.id.EntityId;
import uk.gov.gchq.gaffer.data.elementdefinition.view.View;
import uk.gov.gchq.gaffer.integration.AbstractStoreIT;
import uk.gov.gchq.gaffer.operation.OperationException;
import uk.gov.gchq.gaffer.operation.data.EdgeSeed;
import uk.gov.gchq.gaffer.operation.data.EntitySeed;
import uk.gov.gchq.gaffer.operation.graph.SeededGraphFilters.IncludeIncomingOutgoingType;
import uk.gov.gchq.gaffer.operation.impl.get.GetElements;
import uk.gov.gchq.gaffer.user.User;
import java.io.IOException;
import java.util.ArrayList;
import java.util.Arrays;
import java.util.Collection;
import java.util.Collections;
import java.util.HashSet;
import java.util.List;
import java.util.Set;

import static org.junit.Assert.assertEquals;
import static org.junit.Assert.assertFalse;
import static org.junit.Assert.assertTrue;
import static uk.gov.gchq.gaffer.operation.SeedMatching.SeedMatchingType;

public class GetElementsIT extends AbstractStoreIT {
    // ElementId Seeds
    public static final Collection<ElementId> ENTITY_SEEDS_EXIST =
            Arrays.asList(
                    (ElementId) new EntitySeed(SOURCE_2),
                    new EntitySeed(DEST_3),
                    new EntitySeed(SOURCE_DIR_2),
                    new EntitySeed(DEST_DIR_3));

    public static final Collection<Element> ENTITIES_EXIST =
            getElements(ENTITY_SEEDS_EXIST, null);

    public static final Collection<ElementId> EDGE_SEEDS_EXIST =
            Arrays.asList((ElementId) new EdgeSeed(SOURCE_1, DEST_1, false),
                    (ElementId) new EdgeSeed(VERTEX_PREFIXES[0] + 0, VERTEX_PREFIXES[1] + 0),
                    (ElementId) new EdgeSeed(VERTEX_PREFIXES[0] + 2, VERTEX_PREFIXES[1] + 2));

    public static final Collection<ElementId> EDGE_SEEDS_BOTH =
            Arrays.asList((ElementId) new EdgeSeed(VERTEX_PREFIXES[0] + 0, VERTEX_PREFIXES[1] + 0),
                    (ElementId) new EdgeSeed(VERTEX_PREFIXES[0] + 2, VERTEX_PREFIXES[1] + 2));

    public static final Collection<Element> EDGES_EXIST =
            getElements(EDGE_SEEDS_EXIST, false);

    public static final Collection<ElementId> EDGE_DIR_SEEDS_EXIST =
            Arrays.asList((ElementId) new EdgeSeed(SOURCE_DIR_1, DEST_DIR_1, true),
                    (ElementId) new EdgeSeed(VERTEX_PREFIXES[0] + 0, VERTEX_PREFIXES[1] + 0),
                    (ElementId) new EdgeSeed(VERTEX_PREFIXES[0] + 2, VERTEX_PREFIXES[1] + 2));

    public static final Collection<Element> EDGES_DIR_EXIST =
            getElements(EDGE_DIR_SEEDS_EXIST, true);

    public static final Collection<ElementId> EDGE_SEEDS_DONT_EXIST =
            Arrays.asList(
                    (ElementId) new EdgeSeed(SOURCE_1, "dest2DoesNotExist", false),
                    new EdgeSeed("source2DoesNotExist", DEST_1, false),
                    new EdgeSeed(SOURCE_1, DEST_1, true));// does not exist

    public static final Collection<ElementId> ENTITY_SEEDS_DONT_EXIST =
            Collections.singletonList(
                    (ElementId) new EntitySeed("idDoesNotExist"));

    public static final Collection<ElementId> ENTITY_SEEDS = getEntityIds();
    public static final Collection<ElementId> EDGE_SEEDS = getEdgeIds();
    public static final Collection<ElementId> ALL_SEEDS = getAllSeeds();
    public static final Collection<Object> ALL_SEED_VERTICES = getAllSeededVertices();

    @Override
    @Before
    public void setup() throws Exception {
        super.setup();
        addDefaultElements();
    }

    @Test
    public void shouldGetElements() throws Exception {
        final List<DirectedType> directedTypes = Lists.newArrayList(DirectedType.values());
        directedTypes.add(null);

        final List<IncludeIncomingOutgoingType> inOutTypes = Lists.newArrayList(IncludeIncomingOutgoingType.values());
        inOutTypes.add(null);

        for (final boolean includeEntities : Arrays.asList(true, false)) {
            for (final boolean includeEdges : Arrays.asList(true, false)) {
                if (!includeEntities && !includeEdges) {
                    // Cannot query for nothing!
                    continue;
                }
                for (final DirectedType directedType : directedTypes) {
                    for (final IncludeIncomingOutgoingType inOutType : inOutTypes) {
                        try {
                            shouldGetElementsBySeed(includeEntities, includeEdges, directedType, inOutType);
<<<<<<< HEAD
                        } catch (final Throwable e) {
                            throw new AssertionError("GetElementsBySeed failed with parameters: includeEntities=" + includeEntities
                                    + ", includeEdges=" + includeEdges + ", directedType=" + directedType + ", inOutType=" + inOutType, e);
=======
                        } catch (final Exception e) {
                            throw new AssertionError("GetElementsBySeed failed with parameters: \nincludeEntities=" + includeEntities
                                    + " \nincludeEdges=" + includeEdges + " \ndirectedType=" + directedType + " \ninOutType=" + inOutType, e);
>>>>>>> a335a7a7
                        }

                        try {
                            shouldGetRelatedElements(includeEntities, includeEdges, directedType, inOutType);
<<<<<<< HEAD
                        } catch (final Throwable e) {
                            throw new AssertionError("GetRelatedElements failed with parameters: includeEntities=" + includeEntities
                                    + ", includeEdges=" + includeEdges + ", directedType=" + directedType + ", inOutType=" + inOutType, e);
=======
                        } catch (final Exception e) {
                            throw new AssertionError("GetRelatedElements failed with parameters: \nincludeEntities=" + includeEntities
                                    + " \nincludeEdges=" + includeEdges + " \ndirectedType=" + directedType + " \ninOutType=" + inOutType, e);
>>>>>>> a335a7a7
                        }
                    }
                }
            }
        }
    }

    @Test
    public void shouldReturnEmptyIteratorIfNoSeedsProvidedForGetElementsBySeed() throws Exception {
        // Given
        final GetElements op = new GetElements();

        // When
        final CloseableIterable<? extends Element> results = graph.execute(op, getUser());

        // Then
        assertFalse(results.iterator().hasNext());
    }

    @Test
    public void shouldReturnEmptyIteratorIfNoSeedsProvidedForGetRelatedElements() throws Exception {
        // Given
        final GetElements op = new GetElements();

        // When
        final CloseableIterable<? extends Element> results = graph.execute(op, getUser());

        // Then
        assertFalse(results.iterator().hasNext());
    }

    private void shouldGetElementsBySeed(final boolean includeEntities,
                                         final boolean includeEdges,
                                         final DirectedType directedType,
                                         final IncludeIncomingOutgoingType inOutType) throws Exception {
        final Set<Element> expectedElements = new HashSet<>();
        if (includeEntities) {
            expectedElements.addAll(ENTITIES_EXIST);
        }

        if (includeEdges) {
            if (DirectedType.isDirected(directedType)) {
                expectedElements.addAll(EDGES_DIR_EXIST);
            }
            if (DirectedType.isUndirected(directedType)) {
                expectedElements.addAll(EDGES_EXIST);
            }
        }

        final Collection<ElementId> seeds;
        if (includeEdges) {
            if (includeEntities) {
                seeds = ALL_SEEDS;
            } else {
                seeds = EDGE_SEEDS;
            }
        } else if (includeEntities) {
            seeds = ENTITY_SEEDS;
        } else {
            seeds = new ArrayList<>();
        }

        shouldGetElements(expectedElements, SeedMatchingType.EQUAL, directedType, includeEntities, includeEdges, inOutType, seeds);
    }


    private void shouldGetRelatedElements(final boolean includeEntities,
                                          final boolean includeEdges,
                                          final DirectedType directedType,
                                          final IncludeIncomingOutgoingType inOutType) throws Exception {
        final Set<ElementId> expectedElementIds = new HashSet<>();
        final Set<Element> expectedElements = new HashSet<>();
        if (includeEntities) {
            for (final Object identifier : ALL_SEED_VERTICES) {
                final EntityId entityId = new EntitySeed(identifier);
                expectedElementIds.add(entityId);
            }
        }

        if (includeEdges) {
            expectedElementIds.addAll(EDGE_SEEDS_BOTH);

            if (DirectedType.UNDIRECTED != directedType) {
                expectedElementIds.add(new EdgeSeed(SOURCE_DIR_1, DEST_DIR_1, true));

                if (null == inOutType || IncludeIncomingOutgoingType.EITHER == inOutType || IncludeIncomingOutgoingType.OUTGOING == inOutType) {
                    expectedElementIds.add(new EdgeSeed(SOURCE_DIR_2, DEST_DIR_2, true));
                }

                if (null == inOutType || IncludeIncomingOutgoingType.EITHER == inOutType || IncludeIncomingOutgoingType.INCOMING == inOutType) {
                    expectedElementIds.add(new EdgeSeed(SOURCE_DIR_3, DEST_DIR_3, true));
                }
            }

            if (DirectedType.DIRECTED != directedType) {
                expectedElementIds.add(new EdgeSeed(SOURCE_1, DEST_1, false));
                expectedElementIds.add(new EdgeSeed(SOURCE_2, DEST_2, false));
                expectedElementIds.add(new EdgeSeed(SOURCE_3, DEST_3, false));
            }
        }

        expectedElements.addAll(getElements(expectedElementIds, null));
        if (DirectedType.DIRECTED == directedType) {
            expectedElements.removeIf(e -> e instanceof Edge && ((Edge) e).isUndirected());
        }
        if (DirectedType.UNDIRECTED == directedType) {
            expectedElements.removeIf(e -> e instanceof Edge && ((Edge) e).isDirected());
        }
        shouldGetElements(expectedElements, SeedMatchingType.RELATED, directedType, includeEntities, includeEdges, inOutType, ALL_SEEDS);
    }

    private void shouldGetElements(final Collection<Element> expectedElements,
                                   final SeedMatchingType seedMatching,
                                   final DirectedType directedType,
                                   final boolean includeEntities,
                                   final boolean includeEdges,
                                   final IncludeIncomingOutgoingType inOutType,
                                   final Iterable<ElementId> seeds) throws IOException, OperationException {
        // Given
        final User user = new User();

        final View.Builder viewBuilder = new View.Builder();
        if (includeEntities) {
            viewBuilder.entity(TestGroups.ENTITY);
        }
        if (includeEdges) {
            viewBuilder.edge(TestGroups.EDGE);
        }

        final GetElements op = new GetElements.Builder()
                .input(seeds)
                .directedType(directedType)
                .inOutType(inOutType)
                .view(viewBuilder.build())
                .seedMatching(seedMatching).build();

        // When
        final CloseableIterable<? extends Element> results = graph.execute(op, user);

        // Then
        final List<Element> expectedElementsCopy = Lists.newArrayList(expectedElements);
        for (final Element result : results) {
            if (result instanceof Entity) {
<<<<<<< HEAD
                assertTrue("Entity was not expected: " + result + ". \nSeeds: " + seeds, expectedElements.contains(result));
=======
                assertTrue("Entity was not expected: " + result
                                + ". \n\nSeeds: \n  " + StringUtils.join(seeds, "\n  "),
                        expectedElements.contains(result));
>>>>>>> a335a7a7
            } else {
                Edge edge = (Edge) result;
                if (edge.isDirected()) {
                    assertTrue("Edge was not expected: " + edge
                                    + ". \n\nSeeds: \n  " + StringUtils.join(seeds, "\n  "),
                            expectedElements.contains(edge));
                } else {
                    final Edge edgeReversed = new Edge(TestGroups.EDGE, edge.getDestination(), edge.getSource(), edge.isDirected());

                    Properties properties = edge.getProperties();
                    edgeReversed.copyProperties(properties);

                    expectedElementsCopy.remove(edgeReversed);
                    assertTrue("Edge was not expected: " + result
                                    + ". \n\nSeeds: \n  " + StringUtils.join(seeds, "\n  "),
                            expectedElements.contains(result) || expectedElements.contains(edgeReversed));
                }
            }
            expectedElementsCopy.remove(result);
        }

        assertEquals("The number of elements returned was not as expected. "
                        + "\n\nMissing elements: \n  " + StringUtils.join(expectedElementsCopy, "\n  ")
                        + ". \n\nSeeds: \n  " + StringUtils.join(seeds, "\n  "),
                expectedElements.size(),
                Sets.newHashSet(results).size());

        assertEquals(new HashSet<>(expectedElements), Sets.newHashSet(results));
    }

    private static Collection<Element> getElements(final Collection<ElementId> seeds, final Boolean direction) {
        final Set<Element> elements = new HashSet<>(seeds.size());
        for (final ElementId seed : seeds) {
            if (seed instanceof EntityId) {
                final Entity entity = new Entity(TestGroups.ENTITY, ((EntityId) seed).getVertex());
                entity.putProperty("stringProperty", "3");
                elements.add(entity);
            } else {
                if (DirectedType.isEither(((EdgeId) seed).getDirectedType())) {
                    if (BooleanUtils.isNotTrue(direction)) {
                        final Edge edge = new Edge(TestGroups.EDGE, ((EdgeId) seed).getSource(), ((EdgeId) seed).getDestination(), false);
                        edge.putProperty("intProperty", 1);
                        edge.putProperty("count", 1L);
                        elements.add(edge);
                    }
                    if (BooleanUtils.isNotFalse(direction)) {
                        final Edge edgeDir = new Edge(TestGroups.EDGE, ((EdgeId) seed).getSource(), ((EdgeId) seed).getDestination(), true);
                        edgeDir.putProperty("intProperty", 1);
                        edgeDir.putProperty("count", 1L);
                        elements.add(edgeDir);
                    }
                } else {
                    final Edge edge = new Edge(TestGroups.EDGE, ((EdgeId) seed).getSource(), ((EdgeId) seed).getDestination(), ((EdgeId) seed).isDirected());
                    edge.putProperty("intProperty", 1);
                    edge.putProperty("count", 1L);
                    elements.add(edge);
                }
            }
        }

        return elements;
    }

    private static Collection<ElementId> getEntityIds() {
        Set<ElementId> allSeeds = new HashSet<>();
        allSeeds.addAll(ENTITY_SEEDS_EXIST);
        allSeeds.addAll(ENTITY_SEEDS_DONT_EXIST);
        return allSeeds;
    }

    private static Collection<ElementId> getEdgeIds() {
        Set<ElementId> allSeeds = new HashSet<>();
        allSeeds.addAll(EDGE_SEEDS_EXIST);
        allSeeds.addAll(EDGE_DIR_SEEDS_EXIST);
        allSeeds.addAll(EDGE_SEEDS_DONT_EXIST);
        allSeeds.addAll(EDGE_SEEDS_BOTH);
        return allSeeds;
    }

    private static Collection<ElementId> getAllSeeds() {
        Set<ElementId> allSeeds = new HashSet<>();
        allSeeds.addAll(ENTITY_SEEDS);
        allSeeds.addAll(EDGE_SEEDS);
        return allSeeds;
    }

    private static Collection<Object> getAllSeededVertices() {
        Set<Object> allSeededVertices = new HashSet<>();
        for (final ElementId elementId : ENTITY_SEEDS_EXIST) {
            allSeededVertices.add(((EntityId) elementId).getVertex());
        }

        for (final ElementId elementId : EDGE_SEEDS_EXIST) {
            allSeededVertices.add(((EdgeId) elementId).getSource());
            allSeededVertices.add(((EdgeId) elementId).getDestination());
        }

        for (final ElementId elementId : EDGE_DIR_SEEDS_EXIST) {
            allSeededVertices.add(((EdgeId) elementId).getSource());
            allSeededVertices.add(((EdgeId) elementId).getDestination());
        }

        return allSeededVertices;
    }
}<|MERGE_RESOLUTION|>--- conflicted
+++ resolved
@@ -126,28 +126,16 @@
                     for (final IncludeIncomingOutgoingType inOutType : inOutTypes) {
                         try {
                             shouldGetElementsBySeed(includeEntities, includeEdges, directedType, inOutType);
-<<<<<<< HEAD
-                        } catch (final Throwable e) {
-                            throw new AssertionError("GetElementsBySeed failed with parameters: includeEntities=" + includeEntities
-                                    + ", includeEdges=" + includeEdges + ", directedType=" + directedType + ", inOutType=" + inOutType, e);
-=======
                         } catch (final Exception e) {
                             throw new AssertionError("GetElementsBySeed failed with parameters: \nincludeEntities=" + includeEntities
                                     + " \nincludeEdges=" + includeEdges + " \ndirectedType=" + directedType + " \ninOutType=" + inOutType, e);
->>>>>>> a335a7a7
                         }
 
                         try {
                             shouldGetRelatedElements(includeEntities, includeEdges, directedType, inOutType);
-<<<<<<< HEAD
-                        } catch (final Throwable e) {
-                            throw new AssertionError("GetRelatedElements failed with parameters: includeEntities=" + includeEntities
-                                    + ", includeEdges=" + includeEdges + ", directedType=" + directedType + ", inOutType=" + inOutType, e);
-=======
                         } catch (final Exception e) {
                             throw new AssertionError("GetRelatedElements failed with parameters: \nincludeEntities=" + includeEntities
                                     + " \nincludeEdges=" + includeEdges + " \ndirectedType=" + directedType + " \ninOutType=" + inOutType, e);
->>>>>>> a335a7a7
                         }
                     }
                 }
@@ -291,13 +279,9 @@
         final List<Element> expectedElementsCopy = Lists.newArrayList(expectedElements);
         for (final Element result : results) {
             if (result instanceof Entity) {
-<<<<<<< HEAD
-                assertTrue("Entity was not expected: " + result + ". \nSeeds: " + seeds, expectedElements.contains(result));
-=======
                 assertTrue("Entity was not expected: " + result
                                 + ". \n\nSeeds: \n  " + StringUtils.join(seeds, "\n  "),
                         expectedElements.contains(result));
->>>>>>> a335a7a7
             } else {
                 Edge edge = (Edge) result;
                 if (edge.isDirected()) {

--- conflicted
+++ resolved
@@ -78,13 +78,8 @@
                 .build();
         graph.execute(addElements, USER_DEFAULT);
 
-<<<<<<< HEAD
-        final GetElements<EntityId, Element> get = new GetElements.Builder<EntityId, Element>()
-                .addSeed(new EntitySeed("A"))
-=======
         final GetElements get = new GetElements.Builder()
                 .input(new EntitySeed("A"))
->>>>>>> 460f2b3d
                 .build();
 
         final CloseableIterable<Element> iterable = graph.execute(get, USER_DEFAULT);
@@ -122,13 +117,8 @@
                 .build();
         graph.execute(addElements, USER_DEFAULT);
 
-<<<<<<< HEAD
-        final GetElements<EntityId, Element> get = new GetElements.Builder<EntityId, Element>()
-                .addSeed(new EntitySeed("A"))
-=======
         final GetElements get = new GetElements.Builder()
                 .input(new EntitySeed("A"))
->>>>>>> 460f2b3d
                 .build();
 
         final CloseableIterable<Element> iterable = graph.execute(get, USER_DEFAULT);
@@ -162,13 +152,8 @@
                 .build();
         graph.execute(addElements, USER_DEFAULT);
 
-<<<<<<< HEAD
-        final GetElements<EntityId, Element> get = new GetElements.Builder<EntityId, Element>()
-                .addSeed(new EntitySeed("A"))
-=======
         final GetElements get = new GetElements.Builder()
                 .input(new EntitySeed("A"))
->>>>>>> 460f2b3d
                 .build();
 
         final CloseableIterable<Element> iterable = graph.execute(get, USER_DEFAULT);
@@ -205,14 +190,8 @@
                 .build();
         graph.execute(addElements, USER_DEFAULT);
 
-<<<<<<< HEAD
-        final GetElements<EntityId, Element> get = new GetElements.Builder<EntityId, Element>()
-                .addSeed(new EntitySeed("A"))
-                .addSeed(new EntitySeed("B"))
-=======
         final GetElements get = new GetElements.Builder()
                 .input(new EntitySeed("A"), new EntitySeed("B"))
->>>>>>> 460f2b3d
                 .build();
 
         final CloseableIterable<Element> iterable = graph.execute(get, USER_DEFAULT);
@@ -253,14 +232,8 @@
                 .build();
         graph.execute(addElements, USER_VIS_1);
 
-<<<<<<< HEAD
-        final GetElements<EntityId, Element> get = new GetElements.Builder<EntityId, Element>()
-                .addSeed(new EntitySeed("A"))
-                .addSeed(new EntitySeed("B"))
-=======
         final GetElements get = new GetElements.Builder()
                 .input(new EntitySeed("A"), new EntitySeed("B"))
->>>>>>> 460f2b3d
                 .build();
 
         final CloseableIterable<Element> userVis1Iterable = graph.execute(get, USER_VIS_1);
@@ -303,13 +276,8 @@
                 .build();
         graph.execute(addElements, new User());
 
-<<<<<<< HEAD
-        final GetElements<EntityId, Element> get = new GetElements.Builder<EntityId, Element>()
-                .addSeed(new EntitySeed("B"))
-=======
         final GetElements get = new GetElements.Builder()
                 .input(new EntitySeed("B"))
->>>>>>> 460f2b3d
                 .build();
 
         final CloseableIterable<Element> iterable = graph.execute(get, new User(User.UNKNOWN_USER_ID, Sets
@@ -341,13 +309,8 @@
                 .build();
         graph.execute(addElements, new User());
 
-<<<<<<< HEAD
-        final GetElements<EntityId, Element> get = new GetElements.Builder<EntityId, Element>()
-                .addSeed(new EntitySeed("B"))
-=======
         final GetElements get = new GetElements.Builder()
                 .input(new EntitySeed("B"))
->>>>>>> 460f2b3d
                 .build();
         final CloseableIterable<Element> iterable = graph.execute(get, new User(User.UNKNOWN_USER_ID, Sets
                 .newHashSet("vis1")));

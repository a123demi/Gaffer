<?xml version="1.0" encoding="UTF-8"?>
<!--
~ Copyright 2016 Crown Copyright
~
~ Licensed under the Apache License, Version 2.0 (the "License");
~ you may not use this file except in compliance with the License.
~ You may obtain a copy of the License at
~
~     http://www.apache.org/licenses/LICENSE-2.0
~
~ Unless required by applicable law or agreed to in writing, software
~ distributed under the License is distributed on an "AS IS" BASIS,
~ WITHOUT WARRANTIES OR CONDITIONS OF ANY KIND, either express or implied.
~ See the License for the specific language governing permissions and
~ limitations under the License.
-->
<project xmlns="http://maven.apache.org/POM/4.0.0" xmlns:xsi="http://www.w3.org/2001/XMLSchema-instance" xsi:schemaLocation="http://maven.apache.org/POM/4.0.0 http://maven.apache.org/xsd/maven-4.0.0.xsd">
    <modelVersion>4.0.0</modelVersion>

    <parent>
        <groupId>uk.gov.gchq.gaffer</groupId>
        <artifactId>gaffer2</artifactId>
        <version>0.6.2-SNAPSHOT</version>
    </parent>

    <artifactId>integration-test</artifactId>

    <dependencies>
        <!-- Gaffer dependencies -->
        <dependency>
            <groupId>uk.gov.gchq.gaffer</groupId>
            <artifactId>graph</artifactId>
            <version>${project.parent.version}</version>
        </dependency>
        <dependency>
            <groupId>uk.gov.gchq.gaffer</groupId>
            <artifactId>core-library</artifactId>
            <version>${project.parent.version}</version>
        </dependency>
        <dependency>
            <groupId>uk.gov.gchq.gaffer</groupId>
            <artifactId>common-util</artifactId>
            <version>${project.parent.version}</version>
<<<<<<< HEAD
        </dependency>
        <dependency>
            <groupId>uk.gov.gchq.gaffer</groupId>
            <artifactId>rest-api</artifactId>
            <version>${project.parent.version}</version>
        </dependency>
        <dependency>
            <groupId>uk.gov.gchq.gaffer</groupId>
            <artifactId>common-util</artifactId>
            <version>${project.parent.version}</version>
=======
>>>>>>> 73576603
            <type>test-jar</type>
            <scope>test</scope>
        </dependency>
        <dependency>
            <groupId>org.apache.accumulo</groupId>
            <artifactId>accumulo-core</artifactId>
            <version>${accumulo.version}</version>
            <scope>test</scope>
        </dependency>

        <!-- Hamcrest testing helpers -->
        <dependency>
            <groupId>org.hamcrest</groupId>
            <artifactId>hamcrest-all</artifactId>
            <version>1.3</version>
            <scope>test</scope>
        </dependency>
    </dependencies>
</project><|MERGE_RESOLUTION|>--- conflicted
+++ resolved
@@ -41,19 +41,6 @@
             <groupId>uk.gov.gchq.gaffer</groupId>
             <artifactId>common-util</artifactId>
             <version>${project.parent.version}</version>
-<<<<<<< HEAD
-        </dependency>
-        <dependency>
-            <groupId>uk.gov.gchq.gaffer</groupId>
-            <artifactId>rest-api</artifactId>
-            <version>${project.parent.version}</version>
-        </dependency>
-        <dependency>
-            <groupId>uk.gov.gchq.gaffer</groupId>
-            <artifactId>common-util</artifactId>
-            <version>${project.parent.version}</version>
-=======
->>>>>>> 73576603
             <type>test-jar</type>
             <scope>test</scope>
         </dependency>

--- conflicted
+++ resolved
@@ -20,11 +20,8 @@
 import gaffer.operation.simple.hdfs.handler.jobfactory.JobInitialiser;
 import gaffer.operation.simple.hdfs.handler.mapper.MapperGenerator;
 import org.apache.hadoop.fs.Path;
-<<<<<<< HEAD
-=======
 import org.apache.hadoop.mapreduce.Partitioner;
->>>>>>> 5a94ea17
-
+import java.util.List;
 
 /**
  * An <code>AddElementsFromHdfs</code> operation is for adding {@link gaffer.data.element.Element}s from HDFS.
@@ -40,11 +37,7 @@
  * @see gaffer.operation.simple.hdfs.AddElementsFromHdfs.Builder
  */
 public class AddElementsFromHdfs extends MapReduceOperation<Void, Void> implements VoidInput<Void>, VoidOutput<Void> {
-<<<<<<< HEAD
-
     private Path failurePath;
-=======
->>>>>>> 5a94ea17
     private boolean validate = true;
 
     /**
@@ -54,7 +47,6 @@
      */
     private String mapperGeneratorClassName;
 
-<<<<<<< HEAD
     public Path getFailurePath() {
         return failurePath;
     }
@@ -63,8 +55,6 @@
         this.failurePath = failurePath;
     }
 
-=======
->>>>>>> 5a94ea17
     public boolean isValidate() {
         return validate;
     }
@@ -100,31 +90,34 @@
             return this;
         }
 
-<<<<<<< HEAD
         public Builder failurePath(final Path failurePath) {
             op.setFailurePath(failurePath);
             return this;
         }
 
-=======
         @Override
         public Builder option(final String name, final String value) {
             return (Builder) super.option(name, value);
         }
 
         @Override
-        public Builder inputPath(final Path inputPath) {
-            return (Builder) super.inputPath(inputPath);
+        protected Builder inputPaths(final List<Path> inputPaths) {
+            return (Builder) super.inputPaths(inputPaths);
+        }
+
+        @Override
+        protected Builder addInputPaths(final List<Path> inputPaths) {
+            return (Builder) super.addInputPaths(inputPaths);
+        }
+
+        @Override
+        protected Builder addInputPath(final Path inputPath) {
+            return (Builder) super.addInputPath(inputPath);
         }
 
         @Override
         public Builder outputPath(final Path outputPath) {
             return (Builder) super.outputPath(outputPath);
-        }
-
-        @Override
-        public Builder failurePath(final Path failurePath) {
-            return (Builder) super.failurePath(failurePath);
         }
 
         @Override
@@ -146,6 +139,5 @@
         public Builder partioner(final Class<? extends Partitioner> partitioner) {
             return (Builder) super.partioner(partitioner);
         }
->>>>>>> 5a94ea17
     }
 }
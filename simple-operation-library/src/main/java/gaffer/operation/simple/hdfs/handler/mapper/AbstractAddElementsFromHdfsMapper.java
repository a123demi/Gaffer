--- conflicted
+++ resolved
@@ -17,13 +17,12 @@
 
 import gaffer.commonutil.CommonConstants;
 import gaffer.data.element.Element;
-import gaffer.operation.simple.hdfs.handler.AbstractAddElementsFromHdfsJobFactory;
+import gaffer.operation.simple.hdfs.handler.AddElementsFromHdfsJobFactory;
 import gaffer.store.ElementValidator;
 import gaffer.store.schema.Schema;
 import org.apache.hadoop.mapreduce.Mapper;
 import org.slf4j.Logger;
 import org.slf4j.LoggerFactory;
-
 import java.io.IOException;
 import java.io.UnsupportedEncodingException;
 
@@ -48,21 +47,17 @@
     private ElementValidator elementValidator;
 
     protected void setup(final Context context) {
-        doValidation = Boolean.parseBoolean(context.getConfiguration().get(AbstractAddElementsFromHdfsJobFactory.VALIDATE));
+        doValidation = Boolean.parseBoolean(context.getConfiguration().get(AddElementsFromHdfsJobFactory.VALIDATE));
 
         final Schema schema;
         try {
-<<<<<<< HEAD
-            schema = Schema.fromJson(context.getConfiguration().get(AbstractAddElementsFromHdfsJobFactory.SCHEMA).getBytes(AbstractAddElementsFromHdfsJobFactory.UTF_8_CHARSET));
-=======
             schema = Schema.fromJson(context.getConfiguration().get(AddElementsFromHdfsJobFactory.SCHEMA).getBytes(CommonConstants.UTF_8));
->>>>>>> 46de84a1
         } catch (UnsupportedEncodingException e) {
             throw new RuntimeException(e.getMessage(), e);
         }
         elementValidator = new ElementValidator(schema);
 
-        final String generatorClass = context.getConfiguration().get(AbstractAddElementsFromHdfsJobFactory.MAPPER_GENERATOR);
+        final String generatorClass = context.getConfiguration().get(AddElementsFromHdfsJobFactory.MAPPER_GENERATOR);
         try {
             mapperGenerator = Class.forName(generatorClass).asSubclass(MapperGenerator.class).newInstance();
         } catch (ClassNotFoundException | InstantiationException | IllegalAccessException e) {

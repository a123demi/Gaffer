--- conflicted
+++ resolved
@@ -20,11 +20,7 @@
     <parent>
         <groupId>gaffer</groupId>
         <artifactId>gaffer2</artifactId>
-<<<<<<< HEAD
-        <version>0.4.7-SNAPSHOT</version>
-=======
         <version>0.4.8-SNAPSHOT</version>
->>>>>>> 7fcb0a19
     </parent>
 
     <artifactId>example</artifactId>

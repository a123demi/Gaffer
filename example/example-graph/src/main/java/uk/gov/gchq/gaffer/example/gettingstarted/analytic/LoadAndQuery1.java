--- conflicted
+++ resolved
@@ -17,11 +17,7 @@
 
 import uk.gov.gchq.gaffer.commonutil.iterable.CloseableIterable;
 import uk.gov.gchq.gaffer.data.element.Element;
-<<<<<<< HEAD
-import uk.gov.gchq.gaffer.data.element.id.EntityId;
-=======
 import uk.gov.gchq.gaffer.data.elementdefinition.view.View;
->>>>>>> 460f2b3d
 import uk.gov.gchq.gaffer.example.gettingstarted.generator.DataGenerator1;
 import uk.gov.gchq.gaffer.example.gettingstarted.util.DataUtils;
 import uk.gov.gchq.gaffer.graph.Graph;
@@ -85,16 +81,11 @@
 
         // [get] Get all the edges that contain the vertex "1"
         // ---------------------------------------------------------
-<<<<<<< HEAD
-        final GetEdges<EntityId> query = new GetEdges.Builder<EntityId>()
-                .addSeed(new EntitySeed("1"))
-=======
         final GetElements query = new GetElements.Builder()
                 .input(new EntitySeed("1"))
                 .view(new View.Builder()
                         .edge("data")
                         .build())
->>>>>>> 460f2b3d
                 .build();
         final CloseableIterable<Element> results = graph.execute(query, user);
         // ---------------------------------------------------------

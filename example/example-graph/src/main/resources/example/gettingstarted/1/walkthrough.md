${HEADER}

${CODE_LINK}

We'll walk through it in some detail.

First, let’s do the most basic thing; take some data from a file, load it into a ${MOCK_ACCUMULO_STORE_JAVADOC} and then run a very simple query to return some graph edges that contain specific vertices. We'll also look at specific examples of the ${ELEMENT_GENERATOR_JAVADOC} and ${SCHEMA_JAVADOC} we introduced in the previous section.

${DATA}

#### Generating Graph Elements

We have written a simple data generator to convert a line in a the data file to a Gaffer Edge:

${DATA_GENERATOR_JAVA}

The `getElement` method takes a line from the data file as a String and returns a Gaffer ${EDGE_JAVADOC}.

We can do the following to take our integer pairs from csv and create Edges from them.

${GENERATE_SNIPPET}

First we take a line from the file as a String and split on `","` to get two Strings, one for each of the integers.
Then we create a new Edge object with a label `"data"`. This label is the Edge's `Group` (more on what the `Group` is a bit later in this section).

We set the source vertex of the Edge to be the first integer in the pair and the destination vertex to be the second integer in the pair.

Next we set the Edge's directed flag to false, indicating that in this case our Edges aren't directed.

Finally we add a property called 'count' to our Edge. This is an integer and is going to represent how many times we've seen a particular Edge between two vertices. We're initialising this to be 1.

Now if you run the example you'll see that the first thing that's printed out is the individual Edges generated from the data file.

```
${GENERATED_EDGES}
```

#### Creating a Graph Object

The next thing we do is create a Gaffer ${GRAPH_JAVADOC}.

${GRAPH_SNIPPET}

To do this we reference 4 files:

- ${DATA_SCHEMA_LINK}
- ${DATA_TYPES_LINK}
- ${STORE_TYPES_LINK}
- ${STORE_PROPERTIES_LINK}

You'll notice that the `DataSchema`, `DataTypes` and `StoreTypes` are added to the Graph using the same method, `addSchema`. They can all be combined into a single file or broken into multiple parts, each added to the Graph using the `addSchema` method. However in these examples we'll keep the logical separation into `DataSchema`, `DataTypes` and `StoreTypes` because this helps to illustrate the different roles that the schemas fulfil.

##### The DataSchema

The DataSchema is a json document that describes the Elements in the Graph.

The first section describes the Edges we just created in the DataGenerator:

${DATA_SCHEMA_JSON}

We have one Edge Group, `"data"`. The Group simply labels a particular type of Edge defined by its vertex types, directed flag and set of properties.

The `“data”` Edges have source and destination vertices of type `"vertex.string"` and a single property called `"count"` of type `"count.int"`. These types are defined in the DataType file.

##### The DataTypes

The DataTypes is a json document that describes the types of objects used by Elements

${DATA_TYPES_JSON}

First we'll look at `"vertex.string"`. This basically says that any object of type `"vertex.string"` is a Java String. The ${EXISTS_JAVADOC} says that the object must exist (i.e is not null). The validator ensures that when we load data into the Graph any `"data"` Edge where the source and destination vertices are not a non-null String will be rejected.

The property `"count"` on the `"data"` Edges is of type `"count.int"`. This says that any object of type `"count.int"` is a Java Integer. This time the validator mandates that the count object's value must be greater than or equal to 0. If we have a `"data"` Edge with a count that's not an Integer or is an Integer but has a value less than 0 it won't be loaded into the Graph.

##### The StoreTypes

The next file used to instantiate our Graph is StoreTypes. For this example it is quite simple:
${STORE_TYPES_JSON}

The StoreTypes file is specific to a particular Store. In our example we are using an in-memory 'Mock' Accumulo Store. In simple terms, data in Accumulo is stored in rows as keys and values where the key has multiple parts.
It describes how the data types are mapped into the database that backs the Gaffer Store you've chosen.

<<<<<<< HEAD
In our StoreTypes file we supply an [BinaryOperator](https://docs.oracle.com/javase/8/docs/api/java/util/function/BinaryOperator.html) to aggregate the count.int type. Gaffer allows Edges of the same Group to be aggregated at query time.
=======
In our StoreTypes file we supply an [BinaryOperator](https://docs.oracle.com/javase/8/docs/api/java/util/predicate/BinaryOperator.html) to aggregate the count.int type. Gaffer allows Edges of the same Group to be aggregated at query time.
>>>>>>> b89930a3

If you run this example you'll see that the last thing that's printed to the console is:

```
${GET_RELATED_EDGES_RESULT}
```

You can see that the counts have been aggregated. If you look in the data file, the pair '1,2' appears 3 times. When we generated the Edges we added a count for each of these and set it to 1 so we had 3 Edges from 1 to 2, each with a count of 1.

We've used the ${SUM_JAVADOC} BinaryOperator in the Schema for the `”count”` property so when we query for them these three Edges with counts of 1 are returned as a single Edge with a count of 3.

##### The StoreProperties

${STORE_PROPERTIES}

Finally we have the StoreProperties. As we said previously, this contains information specific to the actual instance of the Store you are using. This is covered in more detail in the ${ACCUMULO_USER_GUIDE}.

#### Loading and Querying Data

Now we've generated some Graph Edges and created a Graph, let's put the Edges in the Graph.

Start by creating a user:

${USER_SNIPPET}

Then using that user we can add the elements:

${ADD_SNIPPET}

To do anything with the Elements in a Gaffer Graph we use an ${OPERATION_JAVADOC}. In this case our Operation is ${ADD_ELEMENTS_JAVADOC}.

Finally, we run a query to return all Edges in our Graph that contain the vertex "1". To do this we use a ${GET_RELATED_EDGES_JAVADOC} Operation.

${GET_SNIPPET}

#### Summary

In this example we've taken some simple pairs of integers in a file and, using a DataGenerator, converted them into Gaffer Graph Edges with a `”count”` property:

```
${GENERATED_EDGES}
```

Then we loaded the Edges into a Gaffer Graph backed by a MockAccumuloStore and returned only the Edges containing the Vertex `”1”`. In our DataSchema we specified that we should sum the "count" property on Edges of the same Group between the same pair of Vertices. We get the following Edges returned, with their "counts" summed:

```
${GET_RELATED_EDGES_RESULT}
```<|MERGE_RESOLUTION|>--- conflicted
+++ resolved
@@ -80,11 +80,7 @@
 The StoreTypes file is specific to a particular Store. In our example we are using an in-memory 'Mock' Accumulo Store. In simple terms, data in Accumulo is stored in rows as keys and values where the key has multiple parts.
 It describes how the data types are mapped into the database that backs the Gaffer Store you've chosen.
 
-<<<<<<< HEAD
-In our StoreTypes file we supply an [BinaryOperator](https://docs.oracle.com/javase/8/docs/api/java/util/function/BinaryOperator.html) to aggregate the count.int type. Gaffer allows Edges of the same Group to be aggregated at query time.
-=======
 In our StoreTypes file we supply an [BinaryOperator](https://docs.oracle.com/javase/8/docs/api/java/util/predicate/BinaryOperator.html) to aggregate the count.int type. Gaffer allows Edges of the same Group to be aggregated at query time.
->>>>>>> b89930a3
 
 If you run this example you'll see that the last thing that's printed to the console is:
 

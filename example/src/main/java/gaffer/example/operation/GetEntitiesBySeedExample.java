/*
 * Copyright 2016 Crown Copyright
 *
 * Licensed under the Apache License, Version 2.0 (the "License");
 * you may not use this file except in compliance with the License.
 * You may obtain a copy of the License at
 *
 *     http://www.apache.org/licenses/LICENSE-2.0
 *
 * Unless required by applicable law or agreed to in writing, software
 * distributed under the License is distributed on an "AS IS" BASIS,
 * WITHOUT WARRANTIES OR CONDITIONS OF ANY KIND, either express or implied.
 * See the License for the specific language governing permissions and
 * limitations under the License.
 */
package gaffer.example.operation;

import gaffer.commonutil.iterable.CloseableIterable;
import gaffer.data.element.Entity;
import gaffer.data.element.function.ElementFilter;
import gaffer.data.elementdefinition.view.View;
import gaffer.data.elementdefinition.view.ViewElementDefinition;
import gaffer.function.simple.filter.IsMoreThan;
import gaffer.operation.data.EntitySeed;
import gaffer.operation.impl.get.GetEntitiesBySeed;

public class GetEntitiesBySeedExample extends OperationExample {
    public static void main(final String[] args) {
        new GetEntitiesBySeedExample().run();
    }

    public GetEntitiesBySeedExample() {
        super(GetEntitiesBySeed.class);
    }

    public void runExamples() {
        getEntitiesByEntitySeed1And2();
        getEntitiesByEntitySeed1And2WithCountGreaterThan1();
    }

<<<<<<< HEAD
    public Iterable<Entity> getEntitiesByEntitySeed1And2() {
=======
    public CloseableIterable<Entity> getEntitiesByEntitySeed1And2() {
>>>>>>> a7b63f7c
        final String opJava = "new GetEntitiesBySeed.Builder()\n"
                + "                .addSeed(new EntitySeed(1))\n"
                + "                .addSeed(new EntitySeed(2))\n"
                + "                .build();";
        return runExample(new GetEntitiesBySeed.Builder()
                .addSeed(new EntitySeed(1))
                .addSeed(new EntitySeed(2))
                .build(), opJava);
    }

<<<<<<< HEAD
    public Iterable<Entity> getEntitiesByEntitySeed1And2WithCountGreaterThan1() {
=======
    public CloseableIterable<Entity> getEntitiesByEntitySeed1And2WithCountGreaterThan1() {
>>>>>>> a7b63f7c
        final String opJava = "new GetEntitiesBySeed.Builder()\n"
                + "                .addSeed(new EntitySeed(1))\n"
                + "                .addSeed(new EntitySeed(2))\n"
                + "                .view(new View.Builder()\n"
                + "                        .entity(\"entity\", new ViewElementDefinition.Builder()\n"
                + "                                .filter(new ElementFilter.Builder()\n"
                + "                                        .select(\"count\")\n"
                + "                                        .execute(new IsMoreThan(1))\n"
                + "                                        .build())\n"
                + "                                .build())\n"
                + "                        .build())\n"
                + "                .build();";
        return runExample(new GetEntitiesBySeed.Builder()
                .addSeed(new EntitySeed(1))
                .addSeed(new EntitySeed(2))
                .view(new View.Builder()
                        .entity("entity", new ViewElementDefinition.Builder()
                                .filter(new ElementFilter.Builder()
                                        .select("count")
                                        .execute(new IsMoreThan(1))
                                        .build())
                                .build())
                        .build())
                .build(), opJava);
    }
}<|MERGE_RESOLUTION|>--- conflicted
+++ resolved
@@ -38,11 +38,7 @@
         getEntitiesByEntitySeed1And2WithCountGreaterThan1();
     }
 
-<<<<<<< HEAD
-    public Iterable<Entity> getEntitiesByEntitySeed1And2() {
-=======
     public CloseableIterable<Entity> getEntitiesByEntitySeed1And2() {
->>>>>>> a7b63f7c
         final String opJava = "new GetEntitiesBySeed.Builder()\n"
                 + "                .addSeed(new EntitySeed(1))\n"
                 + "                .addSeed(new EntitySeed(2))\n"
@@ -53,11 +49,7 @@
                 .build(), opJava);
     }
 
-<<<<<<< HEAD
-    public Iterable<Entity> getEntitiesByEntitySeed1And2WithCountGreaterThan1() {
-=======
     public CloseableIterable<Entity> getEntitiesByEntitySeed1And2WithCountGreaterThan1() {
->>>>>>> a7b63f7c
         final String opJava = "new GetEntitiesBySeed.Builder()\n"
                 + "                .addSeed(new EntitySeed(1))\n"
                 + "                .addSeed(new EntitySeed(2))\n"

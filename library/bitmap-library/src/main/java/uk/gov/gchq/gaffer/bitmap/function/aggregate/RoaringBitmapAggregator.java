/*
 * Copyright 2017 Crown Copyright
 *
 * Licensed under the Apache License, Version 2.0 (the "License");
 * you may not use this file except in compliance with the License.
 * You may obtain a copy of the License at
 *
 *     http://www.apache.org/licenses/LICENSE-2.0
 *
 * Unless required by applicable law or agreed to in writing, software
 * distributed under the License is distributed on an "AS IS" BASIS,
 * WITHOUT WARRANTIES OR CONDITIONS OF ANY KIND, either express or implied.
 * See the License for the specific language governing permissions and
 * limitations under the License.
 */
package uk.gov.gchq.gaffer.bitmap.function.aggregate;

import org.roaringbitmap.RoaringBitmap;
<<<<<<< HEAD
import uk.gov.gchq.gaffer.function.AggregateFunction;
import uk.gov.gchq.gaffer.function.SimpleAggregateFunction;
import uk.gov.gchq.gaffer.function.annotation.Inputs;
import uk.gov.gchq.gaffer.function.annotation.Outputs;

@Inputs(RoaringBitmap.class)
@Outputs(RoaringBitmap.class)
public class RoaringBitmapAggregator extends SimpleAggregateFunction<RoaringBitmap> {
    private RoaringBitmap result = null;

    @Override
    protected void _aggregate(final RoaringBitmap input) {
        if (null == input) {
            return;
        }
        if (null == result) {
            result = input.clone();
            return;
        }
        result.or(input);
    }

    @Override
    protected RoaringBitmap _state() {
        return result;
    }

    @Override
    public void init() {

    }
=======
import uk.gov.gchq.koryphe.binaryoperator.KorypheBinaryOperator;
>>>>>>> 7554a8d8

public class RoaringBitmapAggregator extends KorypheBinaryOperator<RoaringBitmap> {
    @Override
    protected RoaringBitmap _apply(final RoaringBitmap a, final RoaringBitmap b) {
        a.or(b);
        return a;
    }
}<|MERGE_RESOLUTION|>--- conflicted
+++ resolved
@@ -16,41 +16,7 @@
 package uk.gov.gchq.gaffer.bitmap.function.aggregate;
 
 import org.roaringbitmap.RoaringBitmap;
-<<<<<<< HEAD
-import uk.gov.gchq.gaffer.function.AggregateFunction;
-import uk.gov.gchq.gaffer.function.SimpleAggregateFunction;
-import uk.gov.gchq.gaffer.function.annotation.Inputs;
-import uk.gov.gchq.gaffer.function.annotation.Outputs;
-
-@Inputs(RoaringBitmap.class)
-@Outputs(RoaringBitmap.class)
-public class RoaringBitmapAggregator extends SimpleAggregateFunction<RoaringBitmap> {
-    private RoaringBitmap result = null;
-
-    @Override
-    protected void _aggregate(final RoaringBitmap input) {
-        if (null == input) {
-            return;
-        }
-        if (null == result) {
-            result = input.clone();
-            return;
-        }
-        result.or(input);
-    }
-
-    @Override
-    protected RoaringBitmap _state() {
-        return result;
-    }
-
-    @Override
-    public void init() {
-
-    }
-=======
 import uk.gov.gchq.koryphe.binaryoperator.KorypheBinaryOperator;
->>>>>>> 7554a8d8
 
 public class RoaringBitmapAggregator extends KorypheBinaryOperator<RoaringBitmap> {
     @Override

--- conflicted
+++ resolved
@@ -28,21 +28,9 @@
 
     @Override
     protected ReservoirItemsUnion<Number> getEmptyExampleOutput() {
-        return ReservoirItemsUnion.getInstance(20);
+        return ReservoirItemsUnion.newInstance(20);
     }
 
-<<<<<<< HEAD
-    @Test
-    public void testSerialiseAndDeserialise() {
-        final ReservoirItemsUnion<Number> union = ReservoirItemsUnion.newInstance(20);
-        union.update(1L);
-        union.update(2L);
-        union.update(3L);
-        testSerialiser(union);
-
-        final ReservoirItemsUnion<Number> emptyUnion = ReservoirItemsUnion.newInstance(20);
-        testSerialiser(emptyUnion);
-=======
     @Override
     public Serialiser<ReservoirItemsUnion<Number>, byte[]> getSerialisation() {
         return new ReservoirNumbersUnionSerialiser();
@@ -56,12 +44,11 @@
 
     @Override
     protected ReservoirItemsUnion<Number> getExampleOutput() {
-        final ReservoirItemsUnion<Number> union = ReservoirItemsUnion.getInstance(20);
+        final ReservoirItemsUnion<Number> union = ReservoirItemsUnion.newInstance(20);
         union.update(1L);
         union.update(2L);
         union.update(3L);
         return union;
->>>>>>> 361a6daf
     }
 
     @Override
@@ -69,7 +56,6 @@
         return object.getResult().getSamples();
     }
 
-
     @Test
     public void testCanHandleReservoirItemsUnion() {
         assertTrue(serialiser.canHandle(ReservoirItemsUnion.class));

--- conflicted
+++ resolved
@@ -1,171 +1,3 @@
-<<<<<<< HEAD
-///*
-// * Copyright 2016 Crown Copyright
-// *
-// * Licensed under the Apache License, Version 2.0 (the "License");
-// * you may not use this file except in compliance with the License.
-// * You may obtain a copy of the License at
-// *
-// *     http://www.apache.org/licenses/LICENSE-2.0
-// *
-// * Unless required by applicable law or agreed to in writing, software
-// * distributed under the License is distributed on an "AS IS" BASIS,
-// * WITHOUT WARRANTIES OR CONDITIONS OF ANY KIND, either express or implied.
-// * See the License for the specific language governing permissions and
-// * limitations under the License.
-// */
-//package uk.gov.gchq.gaffer.sketches.function.filter;
-//// TODO: add tests
-//import com.clearspring.analytics.stream.cardinality.HyperLogLogPlus;
-//import org.junit.Before;
-//import org.junit.Test;
-//import uk.gov.gchq.gaffer.commonutil.JsonUtil;
-//import uk.gov.gchq.gaffer.exception.SerialisationException;
-//import java.util.function.Predicate;
-//import java.util.function.PredicateTest;
-//import uk.gov.gchq.gaffer.function.Function;
-//import uk.gov.gchq.gaffer.jsonserialisation.JSONSerialiser;
-//
-//import static org.junit.Assert.assertEquals;
-//import static org.junit.Assert.assertFalse;
-//import static org.junit.Assert.assertNotNull;
-//import static org.junit.Assert.assertNotSame;
-//import static org.junit.Assert.assertTrue;
-//
-//public class HyperLogLogPlusIsLessThanTest extends FilterFunctionTest {
-//
-//    private static HyperLogLogPlus hyperLogLogPlusWithCardinality5;
-//    private static HyperLogLogPlus hyperLogLogPlusWithCardinality15;
-//    private static HyperLogLogPlus hyperLogLogPlusWithCardinality31;
-//
-//    @Before
-//    public void setup() {
-//        hyperLogLogPlusWithCardinality5 = new HyperLogLogPlus(5, 5);
-//        for (int i = 1; i <= 5; i++) {
-//            hyperLogLogPlusWithCardinality5.offer(i);
-//        }
-//        assertEquals(5l, hyperLogLogPlusWithCardinality5.cardinality());
-//
-//        hyperLogLogPlusWithCardinality15 = new HyperLogLogPlus(5, 5);
-//        for (int i = 1; i <= 18; i++) {
-//            hyperLogLogPlusWithCardinality15.offer(i);
-//        }
-//        assertEquals(15l, hyperLogLogPlusWithCardinality15.cardinality());
-//
-//        hyperLogLogPlusWithCardinality31 = new HyperLogLogPlus(5, 5);
-//        for (int i = 1; i <= 32; i++) {
-//            hyperLogLogPlusWithCardinality31.offer(i);
-//        }
-//        assertEquals(31l, hyperLogLogPlusWithCardinality31.cardinality());
-//    }
-//
-//    @Test
-//    public void shouldAcceptWhenLessThan() {
-//        // Given
-//        final HyperLogLogPlusIsLessThan filter = new HyperLogLogPlusIsLessThan(15);
-//        // When
-//        boolean accepted = filter.isValid(hyperLogLogPlusWithCardinality5);
-//        // Then
-//        assertTrue(accepted);
-//    }
-//
-//    @Test
-//    public void shouldRejectWhenEqualToAndEqualToIsFalse() {
-//        // Given
-//        final HyperLogLogPlusIsLessThan filter = new HyperLogLogPlusIsLessThan(15);
-//        // When
-//        boolean accepted = filter.isValid(hyperLogLogPlusWithCardinality15);
-//        // Then
-//        assertFalse(accepted);
-//    }
-//
-//    @Test
-//    public void shouldAcceptWhenEqualToAndEqualToIsTrue() {
-//        // Given
-//        final HyperLogLogPlusIsLessThan filter = new HyperLogLogPlusIsLessThan(15, true);
-//        // When
-//        boolean accepted = filter.isValid(hyperLogLogPlusWithCardinality15);
-//        // Then
-//        assertTrue(accepted);
-//    }
-//
-//    @Test
-//    public void shouldRejectWhenMoreThan() {
-//        // Given
-//        final HyperLogLogPlusIsLessThan filter = new HyperLogLogPlusIsLessThan(15);
-//        // When
-//        boolean accepted = filter.isValid(hyperLogLogPlusWithCardinality31);
-//        // Then
-//        assertFalse(accepted);
-//    }
-//
-//    @Test
-//    public void shouldRejectWhenInputIsNull() {
-//        // Given
-//        final HyperLogLogPlusIsLessThan filter = new HyperLogLogPlusIsLessThan(15);
-//        // When
-//        boolean accepted = filter.isValid((HyperLogLogPlus) null);
-//        // Then
-//        assertFalse(accepted);
-//    }
-//
-//    @Test
-//    public void shouldCloneWithDefaultOrEqualTo() {
-//        // Given
-//        final HyperLogLogPlusIsLessThan filter = new HyperLogLogPlusIsLessThan(15);
-//        // When
-//        HyperLogLogPlusIsLessThan clone = filter.statelessClone();
-//        // Then
-//        assertNotSame(filter, clone);
-//        assertEquals(15, clone.getControlValue());
-//        assertFalse(clone.getOrEqualTo());
-//    }
-//
-//    @Test
-//    public void shouldCloneWithOrEqualToSetToTrue() {
-//        // Given
-//        final HyperLogLogPlusIsLessThan filter = new HyperLogLogPlusIsLessThan(15, true);
-//        // When
-//        HyperLogLogPlusIsLessThan clone = filter.statelessClone();
-//        // Then
-//        assertNotSame(filter, clone);
-//        assertEquals(15, clone.getControlValue());
-//        assertTrue(clone.getOrEqualTo());
-//    }
-//
-//    @Test
-//    public void shouldJsonSerialiseAndDeserialise() throws SerialisationException {
-//        // Given
-//        final long controlValue = 15;
-//        final HyperLogLogPlusIsLessThan filter = new HyperLogLogPlusIsLessThan(controlValue);
-//
-//        // When 1
-//        final String json = new String(new JSONSerialiser().serialise(filter, true));
-//        // Then 1
-//        JsonUtil.assertEquals(String.format("{%n" +
-//                "  \"class\" : \"uk.gov.gchq.gaffer.sketches.function.filter.HyperLogLogPlusIsLessThan\",%n" +
-//                "  \"orEqualTo\" : false,%n" +
-//                "  \"value\" : 15%n" +
-//                "}"), json);
-//
-//        // When 2
-//        final HyperLogLogPlusIsLessThan deserialisedProperty = new JSONSerialiser().deserialise(json.getBytes(), HyperLogLogPlusIsLessThan.class);
-//        // Then 2
-//        assertNotNull(deserialisedProperty);
-//        assertEquals(controlValue, deserialisedProperty.getControlValue());
-//    }
-//
-//    @Override
-//    protected Class<? extends Function> getFunctionClass() {
-//        return HyperLogLogPlusIsLessThan.class;
-//    }
-//
-//    @Override
-//    protected Predicate getInstance() {
-//        return new HyperLogLogPlusIsLessThan(10);
-//    }
-//}
-=======
 /*
  * Copyright 2016 Crown Copyright
  *
@@ -305,5 +137,4 @@
     protected Predicate getInstance() {
         return new HyperLogLogPlusIsLessThan(10);
     }
-}
->>>>>>> b89930a3
+}
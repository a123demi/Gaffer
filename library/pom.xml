--- conflicted
+++ resolved
@@ -1,5 +1,4 @@
 <?xml version="1.0" encoding="UTF-8"?>
-<<<<<<< HEAD
 <!--
   ~ Copyright 2016 Crown Copyright
   ~
@@ -15,8 +14,6 @@
   ~ See the License for the specific language governing permissions and
   ~ limitations under the License.
   -->
-=======
->>>>>>> c774845a
 <project xmlns="http://maven.apache.org/POM/4.0.0"
          xmlns:xsi="http://www.w3.org/2001/XMLSchema-instance"
          xsi:schemaLocation="http://maven.apache.org/POM/4.0.0 http://maven.apache.org/xsd/maven-4.0.0.xsd">
@@ -31,16 +28,9 @@
     <packaging>pom</packaging>
 
     <modules>
-<<<<<<< HEAD
         <module>core-library</module>
         <module>hdfs-library</module>
         <module>sketches-library</module>
         <module>spark</module>
-=======
-        <module>function-library</module>
-        <module>operation-library</module>
-        <module>types-library</module>
-        <module>serialisation-library</module>
->>>>>>> c774845a
     </modules>
 </project>
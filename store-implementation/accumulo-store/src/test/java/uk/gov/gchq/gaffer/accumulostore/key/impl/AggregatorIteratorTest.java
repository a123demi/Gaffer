/*
 * Copyright 2016 Crown Copyright
 *
 * Licensed under the Apache License, Version 2.0 (the "License");
 * you may not use this file except in compliance with the License.
 * You may obtain a copy of the License at
 *
 *     http://www.apache.org/licenses/LICENSE-2.0
 *
 * Unless required by applicable law or agreed to in writing, software
 * distributed under the License is distributed on an "AS IS" BASIS,
 * WITHOUT WARRANTIES OR CONDITIONS OF ANY KIND, either express or implied.
 * See the License for the specific language governing permissions and
 * limitations under the License.
 */

package uk.gov.gchq.gaffer.accumulostore.key.impl;

import com.google.common.collect.Lists;
import org.apache.accumulo.core.client.AccumuloException;
import org.apache.accumulo.core.client.AccumuloSecurityException;
import org.apache.accumulo.core.client.TableNotFoundException;
import org.junit.AfterClass;
import org.junit.Before;
import org.junit.BeforeClass;
import org.junit.Test;
import uk.gov.gchq.gaffer.accumulostore.AccumuloProperties;
import uk.gov.gchq.gaffer.accumulostore.AccumuloStore;
import uk.gov.gchq.gaffer.accumulostore.SingleUseMockAccumuloStore;
import uk.gov.gchq.gaffer.accumulostore.utils.AccumuloPropertyNames;
import uk.gov.gchq.gaffer.commonutil.StreamUtil;
import uk.gov.gchq.gaffer.commonutil.TestGroups;
import uk.gov.gchq.gaffer.data.element.Edge;
import uk.gov.gchq.gaffer.data.element.Element;
import uk.gov.gchq.gaffer.data.element.id.EntityId;
import uk.gov.gchq.gaffer.data.elementdefinition.view.View;
import uk.gov.gchq.gaffer.operation.OperationException;
import uk.gov.gchq.gaffer.operation.data.EntitySeed;
import uk.gov.gchq.gaffer.operation.impl.add.AddElements;
import uk.gov.gchq.gaffer.operation.impl.get.GetElements;
import uk.gov.gchq.gaffer.store.StoreException;
import uk.gov.gchq.gaffer.store.schema.Schema;
import uk.gov.gchq.gaffer.user.User;
import java.io.IOException;
import java.util.Arrays;
import java.util.List;

import static org.junit.Assert.assertEquals;

public class AggregatorIteratorTest {

    private static final Schema schema = Schema.fromJson(StreamUtil.schemas(AggregatorIteratorTest.class));
    private static final AccumuloProperties PROPERTIES = AccumuloProperties.loadStoreProperties(StreamUtil
            .storeProps(AggregatorIteratorTest.class));
    private static final AccumuloProperties CLASSIC_PROPERTIES = AccumuloProperties
            .loadStoreProperties(StreamUtil.openStream(AggregatorIteratorTest.class, "/accumuloStoreClassicKeys.properties"));
    private static View defaultView;
    private static AccumuloStore byteEntityStore;
    private static AccumuloStore gaffer1KeyStore;

    @BeforeClass
    public static void setup() throws IOException, StoreException {
        byteEntityStore = new SingleUseMockAccumuloStore();
        gaffer1KeyStore = new SingleUseMockAccumuloStore();

        defaultView = new View.Builder()
                .edge(TestGroups.EDGE)
                .entity(TestGroups.ENTITY)
                .build();
    }

    @AfterClass
    public static void tearDown() {
        byteEntityStore = null;
        gaffer1KeyStore = null;
        defaultView = null;
    }

    @Before
    public void reInitialise() throws StoreException, AccumuloSecurityException, AccumuloException, TableNotFoundException {
        byteEntityStore.initialise(schema, PROPERTIES);
        gaffer1KeyStore.initialise(schema, CLASSIC_PROPERTIES);
    }

    @Test
    public void test() throws OperationException {
        test(byteEntityStore);
        test(gaffer1KeyStore);
    }

    private void test(final AccumuloStore store) throws OperationException {
        // Given
        final Edge expectedResult = new Edge(TestGroups.EDGE);
        expectedResult.setSource("1");
        expectedResult.setDestination("2");
        expectedResult.setDirected(true);
        expectedResult.putProperty(AccumuloPropertyNames.COUNT, 13);
        expectedResult.putProperty(AccumuloPropertyNames.COLUMN_QUALIFIER, 1);
        expectedResult.putProperty(AccumuloPropertyNames.PROP_1, 0);
        expectedResult.putProperty(AccumuloPropertyNames.PROP_2, 0);
        expectedResult.putProperty(AccumuloPropertyNames.PROP_3, 1);
        expectedResult.putProperty(AccumuloPropertyNames.PROP_4, 1);

        final Edge edge1 = new Edge(TestGroups.EDGE);
        edge1.setSource("1");
        edge1.setDestination("2");
        edge1.setDirected(true);
        edge1.putProperty(AccumuloPropertyNames.COLUMN_QUALIFIER, 1);
        edge1.putProperty(AccumuloPropertyNames.COUNT, 1);
        edge1.putProperty(AccumuloPropertyNames.PROP_1, 0);
        edge1.putProperty(AccumuloPropertyNames.PROP_2, 0);
        edge1.putProperty(AccumuloPropertyNames.PROP_3, 1);
        edge1.putProperty(AccumuloPropertyNames.PROP_4, 0);

        final Edge edge2 = new Edge(TestGroups.EDGE);
        edge2.setSource("1");
        edge2.setDestination("2");
        edge2.setDirected(true);
        edge2.putProperty(AccumuloPropertyNames.COLUMN_QUALIFIER, 1);
        edge2.putProperty(AccumuloPropertyNames.COUNT, 2);
        edge2.putProperty(AccumuloPropertyNames.PROP_1, 0);
        edge2.putProperty(AccumuloPropertyNames.PROP_2, 0);
        edge2.putProperty(AccumuloPropertyNames.PROP_3, 0);
        edge2.putProperty(AccumuloPropertyNames.PROP_4, 1);

        final Edge edge3 = new Edge(TestGroups.EDGE);
        edge3.setSource("1");
        edge3.setDestination("2");
        edge3.setDirected(true);
        edge3.putProperty(AccumuloPropertyNames.COLUMN_QUALIFIER, 1);
        edge3.putProperty(AccumuloPropertyNames.COUNT, 10);
        edge3.putProperty(AccumuloPropertyNames.PROP_1, 0);
        edge3.putProperty(AccumuloPropertyNames.PROP_2, 0);
        edge3.putProperty(AccumuloPropertyNames.PROP_3, 0);
        edge3.putProperty(AccumuloPropertyNames.PROP_4, 0);

        final User user = new User();
        store.execute(new AddElements.Builder()
                .input(Arrays.asList((Element) edge1, edge2, edge3))
                .build(), user);

<<<<<<< HEAD
        final GetEdges<EntityId> get = new GetEdges.Builder<EntityId>()
                .view(defaultView)
                .addSeed(new EntitySeed("1"))
=======
        final GetElements get = new GetElements.Builder()
                .view(new View.Builder()
                        .edge(TestGroups.EDGE)
                        .build())
                .input(new EntitySeed("1"))
>>>>>>> 460f2b3d
                .build();

        // When
        final List<Element> results = Lists.newArrayList(store.execute(get, user));

        // Then
        assertEquals(1, results.size());

        final Edge aggregatedEdge = (Edge) results.get(0);
        assertEquals(expectedResult, aggregatedEdge);
        assertEquals(expectedResult.getProperties(), aggregatedEdge.getProperties());
    }
}<|MERGE_RESOLUTION|>--- conflicted
+++ resolved
@@ -139,17 +139,11 @@
                 .input(Arrays.asList((Element) edge1, edge2, edge3))
                 .build(), user);
 
-<<<<<<< HEAD
-        final GetEdges<EntityId> get = new GetEdges.Builder<EntityId>()
-                .view(defaultView)
-                .addSeed(new EntitySeed("1"))
-=======
         final GetElements get = new GetElements.Builder()
                 .view(new View.Builder()
                         .edge(TestGroups.EDGE)
                         .build())
                 .input(new EntitySeed("1"))
->>>>>>> 460f2b3d
                 .build();
 
         // When

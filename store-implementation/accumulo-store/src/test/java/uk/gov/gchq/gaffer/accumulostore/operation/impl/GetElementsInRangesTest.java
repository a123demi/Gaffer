--- conflicted
+++ resolved
@@ -40,11 +40,7 @@
         final GetElementsInRanges deserialisedOp = serialiser.deserialise(json, GetElementsInRanges.class);
 
         // Then
-<<<<<<< HEAD
-        final Iterator<Pair<ElementId>> itrPairs = deserialisedOp.getInput().iterator();
-=======
-        final Iterator<? extends Pair<? extends ElementSeed>> itrPairs = deserialisedOp.getInput().iterator();
->>>>>>> 24359f4d
+        final Iterator<? extends Pair<? extends ElementId>> itrPairs = deserialisedOp.getInput().iterator();
         assertEquals(pair1, itrPairs.next());
         assertEquals(pair2, itrPairs.next());
         assertFalse(itrPairs.hasNext());

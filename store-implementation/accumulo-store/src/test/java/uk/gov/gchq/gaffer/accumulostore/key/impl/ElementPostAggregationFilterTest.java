/*
 * Copyright 2016 Crown Copyright
 *
 * Licensed under the Apache License, Version 2.0 (the "License");
 * you may not use this file except in compliance with the License.
 * You may obtain a copy of the License at
 *
 *     http://www.apache.org/licenses/LICENSE-2.0
 *
 * Unless required by applicable law or agreed to in writing, software
 * distributed under the License is distributed on an "AS IS" BASIS,
 * WITHOUT WARRANTIES OR CONDITIONS OF ANY KIND, either express or implied.
 * See the License for the specific language governing permissions and
 * limitations under the License.
 */

package uk.gov.gchq.gaffer.accumulostore.key.impl;

import org.apache.accumulo.core.data.Key;
import org.apache.accumulo.core.data.Value;
import org.junit.Test;
import uk.gov.gchq.gaffer.accumulostore.key.AbstractElementFilter;
import uk.gov.gchq.gaffer.accumulostore.key.core.impl.byteEntity.ByteEntityAccumuloElementConverter;
import uk.gov.gchq.gaffer.accumulostore.utils.AccumuloStoreConstants;
import uk.gov.gchq.gaffer.commonutil.CommonConstants;
import uk.gov.gchq.gaffer.commonutil.TestGroups;
import uk.gov.gchq.gaffer.commonutil.pair.Pair;
import uk.gov.gchq.gaffer.data.element.Edge;
import uk.gov.gchq.gaffer.data.element.Element;
import uk.gov.gchq.gaffer.data.elementdefinition.view.View;
import uk.gov.gchq.gaffer.serialisation.implementation.StringSerialiser;
import uk.gov.gchq.gaffer.store.schema.Schema;
import uk.gov.gchq.gaffer.store.schema.SchemaEdgeDefinition;
import java.io.UnsupportedEncodingException;
import java.util.HashMap;
import java.util.Map;

import static org.junit.Assert.assertFalse;
import static org.junit.Assert.assertTrue;
import static org.junit.Assert.fail;

public class ElementPostAggregationFilterTest {
    @Test
    public void shouldThrowIllegalArgumentExceptionWhenValidateOptionsWithNoSchema() throws Exception {
        // Given
        final AbstractElementFilter filter = new ElementPostAggregationFilter();


        final Map<String, String> options = new HashMap<>();
        options.put(AccumuloStoreConstants.VIEW, getViewJson());
        options.put(AccumuloStoreConstants.ACCUMULO_ELEMENT_CONVERTER_CLASS,
                ByteEntityAccumuloElementConverter.class.getName());

        // When / Then
        try {
            filter.validateOptions(options);
            fail("Expected IllegalArgumentException to be thrown on method invocation");
        } catch (final IllegalArgumentException e) {
            assertTrue(e.getMessage().contains(AccumuloStoreConstants.SCHEMA));
        }
    }

    @Test
    public void shouldThrowIllegalArgumentExceptionWhenValidateOptionsWithNoView() throws Exception {
        // Given
        final AbstractElementFilter filter = new ElementPostAggregationFilter();

        final Map<String, String> options = new HashMap<>();
        options.put(AccumuloStoreConstants.SCHEMA, getSchemaJson());
        options.put(AccumuloStoreConstants.ACCUMULO_ELEMENT_CONVERTER_CLASS,
                ByteEntityAccumuloElementConverter.class.getName());

        // When / Then
        try {
            filter.validateOptions(options);
            fail("Expected IllegalArgumentException to be thrown on method invocation");
        } catch (final IllegalArgumentException e) {
            assertTrue(e.getMessage().contains(AccumuloStoreConstants.VIEW));
        }
    }

    @Test
    public void shouldThrowIllegalArgumentExceptionWhenValidateOptionsWithElementConverterClass() throws Exception {
        // Given
        final AbstractElementFilter filter = new ElementPostAggregationFilter();

        final Map<String, String> options = new HashMap<>();
        options.put(AccumuloStoreConstants.SCHEMA, getSchemaJson());
        options.put(AccumuloStoreConstants.VIEW, getViewJson());

        // When / Then
        try {
            filter.validateOptions(options);
            fail("Expected IllegalArgumentException to be thrown on method invocation");
        } catch (final IllegalArgumentException e) {
            assertTrue(e.getMessage().contains(AccumuloStoreConstants.ACCUMULO_ELEMENT_CONVERTER_CLASS));
        }
    }

    @Test
    public void shouldReturnTrueWhenValidOptions() throws Exception {
        // Given
        final AbstractElementFilter filter = new ElementPostAggregationFilter();

        final Map<String, String> options = new HashMap<>();
        options.put(AccumuloStoreConstants.SCHEMA, getSchemaJson());
        options.put(AccumuloStoreConstants.VIEW, getViewJson());
        options.put(AccumuloStoreConstants.ACCUMULO_ELEMENT_CONVERTER_CLASS,
                ByteEntityAccumuloElementConverter.class.getName());

        // When
        final boolean isValid = filter.validateOptions(options);

        // Then
        assertTrue(isValid);
    }

    @Test
    public void shouldAcceptElementWhenViewValidatorAcceptsElement() throws Exception {
        // Given
        final AbstractElementFilter filter = new ElementPostAggregationFilter();

        final Map<String, String> options = new HashMap<>();
        options.put(AccumuloStoreConstants.SCHEMA, getSchemaJson());
        options.put(AccumuloStoreConstants.VIEW, getViewJson());
        options.put(AccumuloStoreConstants.ACCUMULO_ELEMENT_CONVERTER_CLASS,
                ByteEntityAccumuloElementConverter.class.getName());

        filter.validateOptions(options);

        final ByteEntityAccumuloElementConverter converter = new ByteEntityAccumuloElementConverter(getSchema());

<<<<<<< HEAD
        final Element element = new Edge(TestGroups.EDGE, "source", "destination", true);
        final Pair<Key> key = converter.getKeysFromElement(element);
=======
        final Element element = new Edge(TestGroups.EDGE, "source", "dest", true);
        final Pair<Key, Key> key = converter.getKeysFromElement(element);
>>>>>>> 5ecf6b3f
        final Value value = converter.getValueFromElement(element);

        // When
        final boolean accept = filter.accept(key.getFirst(), value);

        // Then
        assertTrue(accept);
    }

    @Test
    public void shouldNotAcceptElementWhenViewValidatorDoesNotAcceptElement() throws Exception {
        // Given
        final AbstractElementFilter filter = new ElementPostAggregationFilter();

        final Map<String, String> options = new HashMap<>();
        options.put(AccumuloStoreConstants.SCHEMA, getSchemaJson());
        options.put(AccumuloStoreConstants.VIEW, getEmptyViewJson());
        options.put(AccumuloStoreConstants.ACCUMULO_ELEMENT_CONVERTER_CLASS,
                ByteEntityAccumuloElementConverter.class.getName());

        filter.validateOptions(options);

        final ByteEntityAccumuloElementConverter converter = new ByteEntityAccumuloElementConverter(getSchema());

<<<<<<< HEAD
        final Element element = new Edge(TestGroups.EDGE, "source", "destination", true);
        final Pair<Key> key = converter.getKeysFromElement(element);
=======
        final Element element = new Edge(TestGroups.EDGE, "source", "dest", true);
        final Pair<Key, Key> key = converter.getKeysFromElement(element);
>>>>>>> 5ecf6b3f
        final Value value = converter.getValueFromElement(element);

        // When
        final boolean accept = filter.accept(key.getFirst(), value);

        // Then
        assertFalse(accept);
    }

    private String getViewJson() throws UnsupportedEncodingException {
        final View view = new View.Builder()
                .edge(TestGroups.EDGE)
                .build();

        return new String(view.toCompactJson(), CommonConstants.UTF_8);
    }

    private String getEmptyViewJson() throws UnsupportedEncodingException {
        final View view = new View.Builder()
                .build();

        return new String(view.toCompactJson(), CommonConstants.UTF_8);
    }

    private Schema getSchema() throws UnsupportedEncodingException {
        return new Schema.Builder()
                .type("string", String.class)
                .edge(TestGroups.EDGE, new SchemaEdgeDefinition.Builder()
                        .source("string")
                        .destination("string")
                        .build())
                .vertexSerialiser(new StringSerialiser())
                .build();
    }

    private String getSchemaJson() throws UnsupportedEncodingException {
        return new String(getSchema().toCompactJson(), CommonConstants.UTF_8);
    }
}<|MERGE_RESOLUTION|>--- conflicted
+++ resolved
@@ -130,13 +130,8 @@
 
         final ByteEntityAccumuloElementConverter converter = new ByteEntityAccumuloElementConverter(getSchema());
 
-<<<<<<< HEAD
         final Element element = new Edge(TestGroups.EDGE, "source", "destination", true);
-        final Pair<Key> key = converter.getKeysFromElement(element);
-=======
-        final Element element = new Edge(TestGroups.EDGE, "source", "dest", true);
         final Pair<Key, Key> key = converter.getKeysFromElement(element);
->>>>>>> 5ecf6b3f
         final Value value = converter.getValueFromElement(element);
 
         // When
@@ -161,13 +156,8 @@
 
         final ByteEntityAccumuloElementConverter converter = new ByteEntityAccumuloElementConverter(getSchema());
 
-<<<<<<< HEAD
         final Element element = new Edge(TestGroups.EDGE, "source", "destination", true);
-        final Pair<Key> key = converter.getKeysFromElement(element);
-=======
-        final Element element = new Edge(TestGroups.EDGE, "source", "dest", true);
         final Pair<Key, Key> key = converter.getKeysFromElement(element);
->>>>>>> 5ecf6b3f
         final Value value = converter.getValueFromElement(element);
 
         // When

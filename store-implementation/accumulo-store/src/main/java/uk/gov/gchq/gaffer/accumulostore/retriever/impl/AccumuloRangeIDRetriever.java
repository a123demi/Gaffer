/*
 * Copyright 2016 Crown Copyright
 *
 * Licensed under the Apache License, Version 2.0 (the "License");
 * you may not use this file except in compliance with the License.
 * You may obtain a copy of the License at
 *
 *     http://www.apache.org/licenses/LICENSE-2.0
 *
 * Unless required by applicable law or agreed to in writing, software
 * distributed under the License is distributed on an "AS IS" BASIS,
 * WITHOUT WARRANTIES OR CONDITIONS OF ANY KIND, either express or implied.
 * See the License for the specific language governing permissions and
 * limitations under the License.
 */

package uk.gov.gchq.gaffer.accumulostore.retriever.impl;

import org.apache.accumulo.core.client.IteratorSetting;
import org.apache.accumulo.core.data.Range;
import uk.gov.gchq.gaffer.accumulostore.AccumuloStore;
import uk.gov.gchq.gaffer.accumulostore.key.exception.IteratorSettingException;
import uk.gov.gchq.gaffer.accumulostore.key.exception.RangeFactoryException;
import uk.gov.gchq.gaffer.accumulostore.retriever.AccumuloItemRetriever;
import uk.gov.gchq.gaffer.accumulostore.utils.Pair;
import uk.gov.gchq.gaffer.commonutil.iterable.CloseableIterable;
import uk.gov.gchq.gaffer.data.element.Element;
import uk.gov.gchq.gaffer.data.element.id.ElementId;
import uk.gov.gchq.gaffer.operation.Options;
import uk.gov.gchq.gaffer.operation.graph.GraphFilters;
import uk.gov.gchq.gaffer.operation.io.InputOutput;
import uk.gov.gchq.gaffer.store.StoreException;
import uk.gov.gchq.gaffer.user.User;
import java.util.Set;

/**
 * This allows queries for all data from between the provided
 * {@link uk.gov.gchq.gaffer.data.element.id.ElementId} pairs.
 */
<<<<<<< HEAD
public class AccumuloRangeIDRetriever<OP extends IterableInputIterableOutput<Pair<ElementId>, Element> & GraphFilters & Options>
        extends AccumuloItemRetriever<OP, Pair<ElementId>> {
=======
public class AccumuloRangeIDRetriever<OP extends InputOutput<Iterable<? extends Pair<? extends ElementSeed>>, CloseableIterable<? extends Element>> & GraphFilters & Options>
        extends AccumuloItemRetriever<OP, Pair<ElementSeed>> {
>>>>>>> 24359f4d

    public AccumuloRangeIDRetriever(final AccumuloStore store, final OP operation, final User user)
            throws IteratorSettingException, StoreException {
        this(store, operation, user,
                store.getKeyPackage().getIteratorFactory().getElementPreAggregationFilterIteratorSetting(operation.getView(), store),
                store.getKeyPackage().getIteratorFactory().getEdgeEntityDirectionFilterIteratorSetting(operation),
                store.getKeyPackage().getIteratorFactory().getElementPropertyRangeQueryFilter(operation));
    }

    /**
     * Use of the varargs parameter here will mean the usual default iterators
     * wont be applied, (Edge Direction,Edge/Entity TypeDefinition and View Filtering) To
     * apply them pass them directly to the varargs via calling your
     * keyPackage.getIteratorFactory() and either
     * getElementFilterIteratorSetting and/Or
     * getEdgeEntityDirectionFilterIteratorSetting
     *
     * @param store            the accumulo store
     * @param operation        the operation
     * @param user             the user executing the operation
     * @param iteratorSettings the iterator settings
     * @throws StoreException if any store issues occur
     */
    public AccumuloRangeIDRetriever(final AccumuloStore store, final OP operation, final User user,
                                    final IteratorSetting... iteratorSettings) throws StoreException {
        super(store, operation, user, iteratorSettings);
    }

    @Override
    protected void addToRanges(final Pair<ElementId> seed, final Set<Range> ranges) throws RangeFactoryException {
        ranges.add(rangeFactory.getRangeFromPair(seed, operation));
    }
}<|MERGE_RESOLUTION|>--- conflicted
+++ resolved
@@ -37,13 +37,8 @@
  * This allows queries for all data from between the provided
  * {@link uk.gov.gchq.gaffer.data.element.id.ElementId} pairs.
  */
-<<<<<<< HEAD
-public class AccumuloRangeIDRetriever<OP extends IterableInputIterableOutput<Pair<ElementId>, Element> & GraphFilters & Options>
+public class AccumuloRangeIDRetriever<OP extends InputOutput<Iterable<? extends Pair<? extends ElementId>>, CloseableIterable<? extends Element>> & GraphFilters & Options>
         extends AccumuloItemRetriever<OP, Pair<ElementId>> {
-=======
-public class AccumuloRangeIDRetriever<OP extends InputOutput<Iterable<? extends Pair<? extends ElementSeed>>, CloseableIterable<? extends Element>> & GraphFilters & Options>
-        extends AccumuloItemRetriever<OP, Pair<ElementSeed>> {
->>>>>>> 24359f4d
 
     public AccumuloRangeIDRetriever(final AccumuloStore store, final OP operation, final User user)
             throws IteratorSettingException, StoreException {

/*
 * Copyright 2016 Crown Copyright
 *
 * Licensed under the Apache License, Version 2.0 (the "License");
 * you may not use this file except in compliance with the License.
 * You may obtain a copy of the License at
 *
 *     http://www.apache.org/licenses/LICENSE-2.0
 *
 * Unless required by applicable law or agreed to in writing, software
 * distributed under the License is distributed on an "AS IS" BASIS,
 * WITHOUT WARRANTIES OR CONDITIONS OF ANY KIND, either express or implied.
 * See the License for the specific language governing permissions and
 * limitations under the License.
 */
package uk.gov.gchq.gaffer.accumulostore.key.core;

import edu.umd.cs.findbugs.annotations.SuppressFBWarnings;
import org.apache.accumulo.core.data.Key;
import org.apache.accumulo.core.data.Value;
import uk.gov.gchq.gaffer.accumulostore.key.AccumuloElementConverter;
import uk.gov.gchq.gaffer.accumulostore.key.exception.AccumuloElementConversionException;
import uk.gov.gchq.gaffer.accumulostore.utils.AccumuloStoreConstants;
import uk.gov.gchq.gaffer.accumulostore.utils.BytesAndRange;
import uk.gov.gchq.gaffer.commonutil.ByteArrayEscapeUtils;
import uk.gov.gchq.gaffer.commonutil.CommonConstants;
import uk.gov.gchq.gaffer.commonutil.pair.Pair;
import uk.gov.gchq.gaffer.data.element.Edge;
import uk.gov.gchq.gaffer.data.element.Element;
import uk.gov.gchq.gaffer.data.element.Entity;
import uk.gov.gchq.gaffer.data.element.Properties;
import uk.gov.gchq.gaffer.exception.SerialisationException;
import uk.gov.gchq.gaffer.serialisation.ToBytesSerialiser;
import uk.gov.gchq.gaffer.serialisation.implementation.raw.CompactRawSerialisationUtils;
import uk.gov.gchq.gaffer.store.schema.Schema;
import uk.gov.gchq.gaffer.store.schema.SchemaElementDefinition;
import uk.gov.gchq.gaffer.store.schema.TypeDefinition;
import java.io.ByteArrayOutputStream;
import java.io.IOException;
import java.io.UnsupportedEncodingException;
import java.util.Arrays;
import java.util.Iterator;
import java.util.Map;


@SuppressWarnings("unchecked")
public abstract class AbstractCoreKeyAccumuloElementConverter implements AccumuloElementConverter {
    protected final Schema schema;

    public AbstractCoreKeyAccumuloElementConverter(final Schema schema) {
        this.schema = schema;
    }

    @SuppressFBWarnings(value = "BC_UNCONFIRMED_CAST", justification = "If an element is not an Entity it must be an Edge")
    @Override
    public Pair<Key, Key> getKeysFromElement(final Element element) {
        if (element instanceof Entity) {
            final Key key = getKeyFromEntity((Entity) element);
            return new Pair<>(key, null);
        }

        return getKeysFromEdge((Edge) element);
    }

    @Override
    public Pair<Key, Key> getKeysFromEdge(final Edge edge) {
        // Get pair of row keys
        final Pair<byte[], byte[]> rowKeys = getRowKeysFromEdge(edge);
        final byte[] columnFamily = buildColumnFamily(edge.getGroup());
        final byte[] columnQualifier = buildColumnQualifier(edge.getGroup(), edge.getProperties());
        final byte[] columnVisibility = buildColumnVisibility(edge.getGroup(), edge.getProperties());
        final long timeStamp = buildTimestamp(edge.getProperties());
        // Create Accumulo keys - note that second row key may be null (if it's
        // a self-edge) and
        // in that case we should return null second key
        final Key key1 = new Key(rowKeys.getFirst(), columnFamily, columnQualifier, columnVisibility, timeStamp);
        final Key key2 = rowKeys.getSecond() != null
                ? new Key(rowKeys.getSecond(), columnFamily, columnQualifier, columnVisibility, timeStamp) : null;
        // Return pair of keys
        return new Pair<>(key1, key2);
    }

    @Override
    public Key getKeyFromEntity(final Entity entity) {
        // Row key is formed from vertex
        final byte[] rowKey = getRowKeyFromEntity(entity);
        final byte[] columnFamily = buildColumnFamily(entity.getGroup());
        final byte[] columnQualifier = buildColumnQualifier(entity.getGroup(), entity.getProperties());

        // Column visibility is formed from the visibility
        final byte[] columnVisibility = buildColumnVisibility(entity.getGroup(), entity.getProperties());

        final long timeStamp = buildTimestamp(entity.getProperties());

        // Create and return key
        return new Key(rowKey, columnFamily, columnQualifier, columnVisibility, timeStamp);
    }

    @SuppressWarnings("Convert2streamapi")
    @Override
    public Value getValueFromProperties(final String group, final Properties properties) {
        final ByteArrayOutputStream stream = new ByteArrayOutputStream();
        final SchemaElementDefinition elementDefinition = getSchemaElementDefinition(group);

        for (final String propertyName : elementDefinition.getProperties()) {
            if (isStoredInValue(propertyName, elementDefinition)) {
                serialiseSizeAndPropertyValue(propertyName, elementDefinition, properties, stream);
            }
        }

        return new Value(stream.toByteArray());
    }

    @Override
    public Value getValueFromElement(final Element element) {
        return getValueFromProperties(element.getGroup(), element.getProperties());
    }

    @Override
    public Properties getPropertiesFromValue(final String group, final Value value) {
        final Properties properties = new Properties();
<<<<<<< HEAD
        if (value == null || value.getSize() == 0) {
            return properties;
        }
        final byte[] bytes = value.get();
        int lastDelimiter = 0;
        final int arrayLength = bytes.length;
        long currentPropLength;
        final SchemaElementDefinition elementDefinition = schema.getElement(group);
        if (null == elementDefinition) {
            throw new AccumuloElementConversionException("No SchemaElementDefinition found for group " + group + ", is this group in your schema or do your table iterators need updating?");
        }
        final Iterator<String> propertyNames = elementDefinition.getProperties().iterator();
        while (propertyNames.hasNext() && lastDelimiter < arrayLength) {
            final String propertyName = propertyNames.next();
            if (isStoredInValue(propertyName, elementDefinition)) {
                final TypeDefinition typeDefinition = elementDefinition.getPropertyTypeDef(propertyName);
                final ToBytesSerialiser serialiser = (typeDefinition != null) ? (ToBytesSerialiser) typeDefinition.getSerialiser() : null;
                if (null != serialiser) {
                    final int numBytesForLength = CompactRawSerialisationUtils.decodeVIntSize(bytes[lastDelimiter]);
                    try {
                        currentPropLength = CompactRawSerialisationUtils.readLong(bytes, lastDelimiter);
                    } catch (final SerialisationException e) {
                        throw new AccumuloElementConversionException("Exception reading length of property", e);
                    }
                    lastDelimiter += numBytesForLength;
                    if (currentPropLength > 0) {
                        try {
                            properties.put(propertyName, serialiser.deserialise(Arrays.copyOfRange(bytes, lastDelimiter, lastDelimiter += currentPropLength)));
                        } catch (final SerialisationException e) {
                            throw new AccumuloElementConversionException("Failed to deserialise property " + propertyName, e);
                        }
                    } else {
                        try {
                            properties.put(propertyName, serialiser.deserialiseEmpty());
                        } catch (final SerialisationException e) {
                            throw new AccumuloElementConversionException("Failed to deserialise property " + propertyName, e);
=======
        if (isNotEmpty(value)) {
            final byte[] bytes = value.get();
            int delimiterPosition = 0;
            final int arrayLength = bytes.length;
            final SchemaElementDefinition elementDefinition = getSchemaElementDefinition(group);
            final Iterator<String> propertyNames = elementDefinition.getProperties().iterator();
            while (propertyNames.hasNext() && delimiterPosition < arrayLength) {
                final String propertyName = propertyNames.next();
                try {
                    if (isStoredInValue(propertyName, elementDefinition)) {
                        final TypeDefinition typeDefinition = elementDefinition.getPropertyTypeDef(propertyName);
                        if (typeDefinition != null) {
                            ToBytesSerialiser serialiser = (ToBytesSerialiser) typeDefinition.getSerialiser();
                            if (serialiser != null) {
                                byte delimiterByte = bytes[delimiterPosition];
                                final int numBytesForLength = CompactRawSerialisationUtils.decodeVIntSize(delimiterByte);
                                final long currentPropLength = getCurrentPropLength(bytes, delimiterPosition, numBytesForLength);
                                Object deserialisedObject = getDeserialisedObject(serialiser, bytes, delimiterPosition + numBytesForLength, currentPropLength);
                                properties.put(propertyName, deserialisedObject);
                                delimiterPosition += numBytesForLength + currentPropLength;
                            }
>>>>>>> a335a7a7
                        }
                    }
                } catch (final SerialisationException e) {
                    throw new AccumuloElementConversionException("Failed to deserialise property " + propertyName, e);
                }
            }
        }
        return properties;
    }

    @Override
    public Element getElementFromKey(final Key key) {
        return getElementFromKey(key, null);
    }

    @Override
    public Element getElementFromKey(final Key key, final Map<String, String> options) {
        final boolean keyRepresentsEntity = doesKeyRepresentEntity(key.getRowData().getBackingArray());
        if (keyRepresentsEntity) {
            return getEntityFromKey(key);
        }
        return getEdgeFromKey(key, options);
    }

    @Override
    public Element getFullElement(final Key key, final Value value) {
        return getFullElement(key, value, null);
    }

    @Override
    public Element getFullElement(final Key key, final Value value, final Map<String, String> options) {
        final Element element = getElementFromKey(key, options);
        element.copyProperties(getPropertiesFromValue(element.getGroup(), value));
        return element;
    }

    @Override
    public byte[] buildColumnFamily(final String group) {
        try {
            return group.getBytes(CommonConstants.UTF_8);
        } catch (final UnsupportedEncodingException e) {
            throw new AccumuloElementConversionException(e.getMessage(), e);
        }
    }

    @Override
    public String getGroupFromColumnFamily(final byte[] columnFamily) {
        try {
            return new String(columnFamily, CommonConstants.UTF_8);
        } catch (final UnsupportedEncodingException e) {
            throw new AccumuloElementConversionException(e.getMessage(), e);
        }
    }

    @Override
    public byte[] buildColumnVisibility(final String group, final Properties properties) {
        final SchemaElementDefinition elementDefinition = getSchemaElementDefinition(group);
        if (null != schema.getVisibilityProperty()) {
            final TypeDefinition propertyDef = elementDefinition.getPropertyTypeDef(schema.getVisibilityProperty());
            if (null != propertyDef) {
                final Object property = properties.get(schema.getVisibilityProperty());
                final ToBytesSerialiser serialiser = (ToBytesSerialiser) propertyDef.getSerialiser();
                if (property != null) {
                    try {
                        return serialiser.serialise(property);
                    } catch (final SerialisationException e) {
                        throw new AccumuloElementConversionException(e.getMessage(), e);
                    }
                } else {
                    return serialiser.serialiseNull();
                }
            }
        }

        return AccumuloStoreConstants.EMPTY_BYTES;
    }

    @Override
    public Properties getPropertiesFromColumnVisibility(final String group, final byte[] columnVisibility) {
        final Properties properties = new Properties();

        final SchemaElementDefinition elementDefinition = getSchemaElementDefinition(group);

        if (null != schema.getVisibilityProperty()) {
            final TypeDefinition propertyDef = elementDefinition.getPropertyTypeDef(schema.getVisibilityProperty());
            if (null != propertyDef) {
                final ToBytesSerialiser serialiser = (ToBytesSerialiser) propertyDef.getSerialiser();
                try {
                    if (columnVisibility == null || columnVisibility.length == 0) {
                        final Object value = serialiser.deserialiseEmpty();
                        if (value != null) {
                            properties.put(schema.getVisibilityProperty(), value);
                        }
                    } else {
                        properties.put(schema.getVisibilityProperty(),
                                serialiser.deserialise(columnVisibility));
                    }
                } catch (final SerialisationException e) {
                    throw new AccumuloElementConversionException(e.getMessage(), e);
                }
            }
        }

        return properties;
    }

    @Override
    public byte[] buildColumnQualifier(final String group, final Properties properties) {
        final ByteArrayOutputStream stream = new ByteArrayOutputStream();
        final SchemaElementDefinition elementDefinition = getSchemaElementDefinition(group);

        for (final String groupByPropertyName : elementDefinition.getGroupBy()) {
            serialiseSizeAndPropertyValue(groupByPropertyName, elementDefinition, properties, stream);
        }

        return stream.toByteArray();
    }

    private SchemaElementDefinition getSchemaElementDefinition(final String group) {
        final SchemaElementDefinition elementDefinition = schema.getElement(group);
        if (null == elementDefinition) {
            throw new AccumuloElementConversionException("No SchemaElementDefinition found for group " + group + ", is this group in your schema or do your table iterators need updating?");
        }
        return elementDefinition;
    }

    protected void serialiseSizeAndPropertyValue(final String propertyName, final SchemaElementDefinition elementDefinition, final Properties properties, final ByteArrayOutputStream stream) {
        try {
            final TypeDefinition typeDefinition = elementDefinition.getPropertyTypeDef(propertyName);
            final ToBytesSerialiser serialiser = (typeDefinition == null) ? null : (ToBytesSerialiser) typeDefinition.getSerialiser();
            byte[] bytes;
            if (serialiser == null) {
                bytes = AccumuloStoreConstants.EMPTY_BYTES;
            } else {
                Object value = properties.get(propertyName);
                //serialiseNull could be different to AccumuloStoreConstants.EMPTY_BYTES
                bytes = (value == null) ? serialiser.serialiseNull() : serialiser.serialise(value);
            }
            writeBytes(bytes, stream);
        } catch (final IOException e) {
            throw new AccumuloElementConversionException("Failed to write serialised property to ByteArrayOutputStream" + propertyName, e);
        }
    }

    @Override
    public Properties getPropertiesFromColumnQualifier(final String group, final byte[] bytes) {
        final SchemaElementDefinition elementDefinition = getSchemaElementDefinition(group);

        final Properties properties = new Properties();
        if (bytes == null || bytes.length == 0) {
            return properties;
        }

        int lastDelimiter = 0;
        final int arrayLength = bytes.length;
        long currentPropLength;
        final Iterator<String> propertyNames = elementDefinition.getGroupBy().iterator();
        while (propertyNames.hasNext() && lastDelimiter < arrayLength) {
            final String propertyName = propertyNames.next();
            final TypeDefinition typeDefinition = elementDefinition.getPropertyTypeDef(propertyName);
            final ToBytesSerialiser serialiser = (typeDefinition != null) ? (ToBytesSerialiser) typeDefinition.getSerialiser() : null;
            if (null != serialiser) {
                final int numBytesForLength = CompactRawSerialisationUtils.decodeVIntSize(bytes[lastDelimiter]);
                try {
                    currentPropLength = CompactRawSerialisationUtils.readLong(bytes, lastDelimiter);
                } catch (final SerialisationException e) {
                    throw new AccumuloElementConversionException("Exception reading length of property", e);
                }
                lastDelimiter += numBytesForLength;
                if (currentPropLength > 0) {
                    try {
                        properties.put(propertyName, serialiser.deserialise(Arrays.copyOfRange(bytes, lastDelimiter, lastDelimiter += currentPropLength)));
                    } catch (final SerialisationException e) {
                        throw new AccumuloElementConversionException("Failed to deserialise property " + propertyName, e);
                    }
                }
            }
        }

        return properties;
    }

    @Override
    public BytesAndRange getPropertiesAsBytesFromColumnQualifier(final String group, final byte[] bytes, final int numProps) {
        if (numProps == 0 || bytes == null || bytes.length == 0) {
            return new BytesAndRange(bytes, 0, 0);
        }
        final SchemaElementDefinition elementDefinition = getSchemaElementDefinition(group);
        if (numProps == elementDefinition.getProperties().size()) {
            return new BytesAndRange(bytes, 0, bytes.length);
        }
        int lastDelimiter = 0;
        final int arrayLength = bytes.length;
        long currentPropLength;
        int propIndex = 0;
        while (propIndex < numProps && lastDelimiter < arrayLength) {
            final int numBytesForLength = CompactRawSerialisationUtils.decodeVIntSize(bytes[lastDelimiter]);
            try {
                currentPropLength = CompactRawSerialisationUtils.readLong(bytes, lastDelimiter);
            } catch (final SerialisationException e) {
                throw new AccumuloElementConversionException("Exception reading length of property", e);
            }

            lastDelimiter += numBytesForLength;
            if (currentPropLength > 0) {
                lastDelimiter += currentPropLength;
            }

            propIndex++;
        }
        return new BytesAndRange(bytes, 0, lastDelimiter);
    }

    @Override
    public long buildTimestamp(final Properties properties) {
        if (null != schema.getTimestampProperty()) {
            final Object property = properties.get(schema.getTimestampProperty());
            if (property == null) {
                return System.currentTimeMillis();
            } else {
                return (Long) property;
            }
        }
        return System.currentTimeMillis();
    }

    /**
     * Get the properties for a given group defined in the Schema as being
     * stored in the Accumulo timestamp column.
     *
     * @param group     The {@link Element} type to be queried
     * @param timestamp the element timestamp property
     * @return The Properties stored within the Timestamp part of the
     * {@link Key}
     */
    @Override
    public Properties getPropertiesFromTimestamp(final String group, final long timestamp) {
        final SchemaElementDefinition elementDefinition = getSchemaElementDefinition(group);

        final Properties properties = new Properties();
        // If the element group requires a timestamp property then add it.
        if (null != schema.getTimestampProperty() && elementDefinition.containsProperty(schema.getTimestampProperty())) {
            properties.put(schema.getTimestampProperty(), timestamp);
        }
        return properties;
    }

    @Override
    public byte[] serialiseVertex(final Object vertex) {
        try {
            return ByteArrayEscapeUtils.escape(((ToBytesSerialiser) schema.getVertexSerialiser()).serialise(vertex));
        } catch (final SerialisationException e) {
            throw new AccumuloElementConversionException(
                    "Failed to serialise given identifier object for use in the bloom filter", e);
        }
    }

    protected abstract byte[] getRowKeyFromEntity(final Entity entity);

    protected abstract Pair<byte[], byte[]> getRowKeysFromEdge(final Edge edge);

    protected abstract boolean doesKeyRepresentEntity(final byte[] row);

    protected abstract Entity getEntityFromKey(final Key key);

    protected abstract boolean getSourceAndDestinationFromRowKey(final byte[] rowKey,
                                                                 final byte[][] sourceValueDestinationValue, final Map<String, String> options);

    protected boolean selfEdge(final Edge edge) {
        return edge.getSource().equals(edge.getDestination());
    }

    protected void addPropertiesToElement(final Element element, final Key key) {
        element.copyProperties(
                getPropertiesFromColumnQualifier(element.getGroup(), key.getColumnQualifierData().getBackingArray()));
        element.copyProperties(
                getPropertiesFromColumnVisibility(element.getGroup(), key.getColumnVisibilityData().getBackingArray()));
        element.copyProperties(
                getPropertiesFromTimestamp(element.getGroup(), key.getTimestamp()));
    }

    @SuppressWarnings("WeakerAccess")
    protected Edge getEdgeFromKey(final Key key, final Map<String, String> options) {
        final byte[][] result = new byte[3][];
        final boolean directed = getSourceAndDestinationFromRowKey(key.getRowData().getBackingArray(), result, options);
        String group;
        try {
            group = new String(key.getColumnFamilyData().getBackingArray(), CommonConstants.UTF_8);
        } catch (final UnsupportedEncodingException e) {
            throw new AccumuloElementConversionException(e.getMessage(), e);
        }
        try {
            final Edge edge = new Edge(group, ((ToBytesSerialiser) schema.getVertexSerialiser()).deserialise(result[0]),
<<<<<<< HEAD
                    schema.getVertexSerialiser().deserialise(result[1]), directed);
=======
                    ((ToBytesSerialiser) schema.getVertexSerialiser()).deserialise(result[1]), directed);
>>>>>>> a335a7a7
            addPropertiesToElement(edge, key);
            return edge;
        } catch (final SerialisationException e) {
            throw new AccumuloElementConversionException("Failed to re-create Edge from key", e);
        }
    }

    protected byte[] getSerialisedSource(final Edge edge) {
        try {
            return ByteArrayEscapeUtils.escape(((ToBytesSerialiser) schema.getVertexSerialiser()).serialise(edge.getSource()));
        } catch (final SerialisationException e) {
            throw new AccumuloElementConversionException("Failed to serialise Edge Source", e);
        }
    }

    protected byte[] getSerialisedDestination(final Edge edge) {
        try {
            return ByteArrayEscapeUtils.escape(((ToBytesSerialiser) schema.getVertexSerialiser()).serialise(edge.getDestination()));
        } catch (final SerialisationException e) {
            throw new AccumuloElementConversionException("Failed to serialise Edge Destination", e);
        }
    }

    protected String getGroupFromKey(final Key key) {
        try {
            return new String(key.getColumnFamilyData().getBackingArray(), CommonConstants.UTF_8);
        } catch (final UnsupportedEncodingException e) {
            throw new AccumuloElementConversionException("Failed to get element group from key", e);
        }
    }

    protected boolean isStoredInValue(final String propertyName, final SchemaElementDefinition elementDef) {
        return !elementDef.getGroupBy().contains(propertyName)
                && !propertyName.equals(schema.getVisibilityProperty())
                && !propertyName.equals(schema.getTimestampProperty());
    }

    private void writeBytes(final byte[] bytes, final ByteArrayOutputStream out)
            throws IOException {
        CompactRawSerialisationUtils.write(bytes.length, out);
        out.write(bytes);
    }

    private Object getDeserialisedObject(final ToBytesSerialiser serialiser, final byte[] bytes, final int lastDelimiter, final long currentPropLength) throws SerialisationException {
        //Don't initialise with  #deserialiseEmpty() as this might initialise an complex empty structure to be immediately overwritten e.g. TreeSet<String>
        Object deserialisedObject;
        if (currentPropLength > 0) {
            deserialisedObject = serialiser.deserialise(Arrays.copyOfRange(bytes, lastDelimiter, lastDelimiter + (int) currentPropLength));
        } else {
            deserialisedObject = serialiser.deserialiseEmpty();
        }
        return deserialisedObject;
    }

    private boolean isNotEmpty(final Value value) {
        return value != null && value.getSize() != 0;
    }

    private long getCurrentPropLength(final byte[] bytes, final int pos, final int numBytesForLength) {
        final byte[] length = new byte[numBytesForLength];
        System.arraycopy(bytes, pos, length, 0, numBytesForLength);

        try {
            return CompactRawSerialisationUtils.readLong(length);
        } catch (final SerialisationException e) {
            throw new AccumuloElementConversionException("Exception reading length of property", e);
        }
    }

}<|MERGE_RESOLUTION|>--- conflicted
+++ resolved
@@ -119,44 +119,6 @@
     @Override
     public Properties getPropertiesFromValue(final String group, final Value value) {
         final Properties properties = new Properties();
-<<<<<<< HEAD
-        if (value == null || value.getSize() == 0) {
-            return properties;
-        }
-        final byte[] bytes = value.get();
-        int lastDelimiter = 0;
-        final int arrayLength = bytes.length;
-        long currentPropLength;
-        final SchemaElementDefinition elementDefinition = schema.getElement(group);
-        if (null == elementDefinition) {
-            throw new AccumuloElementConversionException("No SchemaElementDefinition found for group " + group + ", is this group in your schema or do your table iterators need updating?");
-        }
-        final Iterator<String> propertyNames = elementDefinition.getProperties().iterator();
-        while (propertyNames.hasNext() && lastDelimiter < arrayLength) {
-            final String propertyName = propertyNames.next();
-            if (isStoredInValue(propertyName, elementDefinition)) {
-                final TypeDefinition typeDefinition = elementDefinition.getPropertyTypeDef(propertyName);
-                final ToBytesSerialiser serialiser = (typeDefinition != null) ? (ToBytesSerialiser) typeDefinition.getSerialiser() : null;
-                if (null != serialiser) {
-                    final int numBytesForLength = CompactRawSerialisationUtils.decodeVIntSize(bytes[lastDelimiter]);
-                    try {
-                        currentPropLength = CompactRawSerialisationUtils.readLong(bytes, lastDelimiter);
-                    } catch (final SerialisationException e) {
-                        throw new AccumuloElementConversionException("Exception reading length of property", e);
-                    }
-                    lastDelimiter += numBytesForLength;
-                    if (currentPropLength > 0) {
-                        try {
-                            properties.put(propertyName, serialiser.deserialise(Arrays.copyOfRange(bytes, lastDelimiter, lastDelimiter += currentPropLength)));
-                        } catch (final SerialisationException e) {
-                            throw new AccumuloElementConversionException("Failed to deserialise property " + propertyName, e);
-                        }
-                    } else {
-                        try {
-                            properties.put(propertyName, serialiser.deserialiseEmpty());
-                        } catch (final SerialisationException e) {
-                            throw new AccumuloElementConversionException("Failed to deserialise property " + propertyName, e);
-=======
         if (isNotEmpty(value)) {
             final byte[] bytes = value.get();
             int delimiterPosition = 0;
@@ -173,12 +135,11 @@
                             if (serialiser != null) {
                                 byte delimiterByte = bytes[delimiterPosition];
                                 final int numBytesForLength = CompactRawSerialisationUtils.decodeVIntSize(delimiterByte);
-                                final long currentPropLength = getCurrentPropLength(bytes, delimiterPosition, numBytesForLength);
+                                final long currentPropLength = getCurrentPropLength(bytes, delimiterPosition);
                                 Object deserialisedObject = getDeserialisedObject(serialiser, bytes, delimiterPosition + numBytesForLength, currentPropLength);
                                 properties.put(propertyName, deserialisedObject);
                                 delimiterPosition += numBytesForLength + currentPropLength;
                             }
->>>>>>> a335a7a7
                         }
                     }
                 } catch (final SerialisationException e) {
@@ -472,11 +433,7 @@
         }
         try {
             final Edge edge = new Edge(group, ((ToBytesSerialiser) schema.getVertexSerialiser()).deserialise(result[0]),
-<<<<<<< HEAD
-                    schema.getVertexSerialiser().deserialise(result[1]), directed);
-=======
                     ((ToBytesSerialiser) schema.getVertexSerialiser()).deserialise(result[1]), directed);
->>>>>>> a335a7a7
             addPropertiesToElement(edge, key);
             return edge;
         } catch (final SerialisationException e) {
@@ -535,12 +492,9 @@
         return value != null && value.getSize() != 0;
     }
 
-    private long getCurrentPropLength(final byte[] bytes, final int pos, final int numBytesForLength) {
-        final byte[] length = new byte[numBytesForLength];
-        System.arraycopy(bytes, pos, length, 0, numBytesForLength);
-
-        try {
-            return CompactRawSerialisationUtils.readLong(length);
+    private long getCurrentPropLength(final byte[] bytes, final int pos) {
+        try {
+            return CompactRawSerialisationUtils.readLong(bytes, pos);
         } catch (final SerialisationException e) {
             throw new AccumuloElementConversionException("Exception reading length of property", e);
         }

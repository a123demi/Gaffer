--- conflicted
+++ resolved
@@ -63,8 +63,6 @@
 import uk.gov.gchq.gaffer.core.exception.GafferRuntimeException;
 import uk.gov.gchq.gaffer.core.exception.Status;
 import uk.gov.gchq.gaffer.data.element.Element;
-import uk.gov.gchq.gaffer.data.element.id.ElementId;
-import uk.gov.gchq.gaffer.data.element.id.EntityId;
 import uk.gov.gchq.gaffer.data.elementdefinition.view.View;
 import uk.gov.gchq.gaffer.hdfs.operation.AddElementsFromHdfs;
 import uk.gov.gchq.gaffer.operation.Operation;
@@ -230,11 +228,7 @@
     }
 
     @Override
-<<<<<<< HEAD
-    protected OperationHandler<GetElements<ElementId, Element>, CloseableIterable<Element>> getGetElementsHandler() {
-=======
     protected OperationHandler<GetElements> getGetElementsHandler() {
->>>>>>> 460f2b3d
         return new GetElementsHandler();
     }
 
@@ -244,13 +238,8 @@
     }
 
     @Override
-<<<<<<< HEAD
-    protected OperationHandler<? extends GetAdjacentIds, CloseableIterable<EntityId>> getAdjacentIdsHandler() {
+    protected OperationHandler<? extends GetAdjacentIds> getAdjacentIdsHandler() {
         return new GetAdjacentIdsHandler();
-=======
-    protected OperationHandler<? extends GetAdjacentEntitySeeds> getAdjacentEntitySeedsHandler() {
-        return new GetAdjacentEntitySeedsHandler();
->>>>>>> 460f2b3d
     }
 
     @Override

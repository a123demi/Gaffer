--- conflicted
+++ resolved
@@ -65,7 +65,6 @@
 import uk.gov.gchq.gaffer.accumulostore.utils.TableUtils;
 import uk.gov.gchq.gaffer.commonutil.CommonConstants;
 import uk.gov.gchq.gaffer.commonutil.iterable.CloseableIterable;
-import uk.gov.gchq.gaffer.core.exception.GafferCheckedException;
 import uk.gov.gchq.gaffer.core.exception.GafferRuntimeException;
 import uk.gov.gchq.gaffer.core.exception.Status;
 import uk.gov.gchq.gaffer.data.element.Element;
@@ -281,7 +280,6 @@
         // BatchWriter.as
         // The BatchWriter takes care of batching them up, sending them without
         // too high a latency, etc.
-<<<<<<< HEAD
         if (elements != null) {
             for (final Element element : elements) {
                 final Pair<Key> keys;
@@ -303,46 +301,9 @@
                 final Mutation m = new Mutation(keys.getFirst().getRow());
                 m.put(keys.getFirst().getColumnFamily(), keys.getFirst().getColumnQualifier(),
                         new ColumnVisibility(keys.getFirst().getColumnVisibility()), keys.getFirst().getTimestamp(), value);
-=======
-        for (final Element element : elements) {
-            final Pair<Key> keys;
-            try {
-                keys = keyPackage.getKeyConverter().getKeysFromElement(element);
-            } catch (final AccumuloElementConversionException e) {
-                LOGGER.error("Failed to create an accumulo key from element of type " + element.getGroup()
-                        + " when trying to insert elements", e);
-                continue;
-            }
-            final Value value;
-            try {
-                value = keyPackage.getKeyConverter().getValueFromElement(element);
-            } catch (final AccumuloElementConversionException e) {
-                LOGGER.error("Failed to create an accumulo value from element of type " + element.getGroup()
-                        + " when trying to insert elements", e);
-                continue;
-            }
-            final Mutation m = new Mutation(keys.getFirst().getRow());
-            m.put(keys.getFirst().getColumnFamily(), keys.getFirst().getColumnQualifier(),
-                    new ColumnVisibility(keys.getFirst().getColumnVisibility()), keys.getFirst().getTimestamp(), value);
-            try {
-                writer.addMutation(m);
-            } catch (final MutationsRejectedException e) {
-                LOGGER.error("Failed to create an accumulo key mutation", e);
-                continue;
-            }
-            // If the GraphElement is a Vertex then there will only be 1 key,
-            // and the second will be null.
-            // If the GraphElement is an Edge then there will be 2 keys.
-            if (keys.getSecond() != null) {
-                final Mutation m2 = new Mutation(keys.getSecond().getRow());
-                m2.put(keys.getSecond().getColumnFamily(), keys.getSecond().getColumnQualifier(),
-                        new ColumnVisibility(keys.getSecond().getColumnVisibility()), keys.getSecond().getTimestamp(),
-                        value);
->>>>>>> 90924496
                 try {
                     writer.addMutation(m);
                 } catch (final MutationsRejectedException e) {
-<<<<<<< HEAD
                     LOGGER.error("Failed to create an accumulo key mutation");
                     continue;
                 }
@@ -359,9 +320,6 @@
                     } catch (final MutationsRejectedException e) {
                         LOGGER.error("Failed to create an accumulo key mutation");
                     }
-=======
-                    LOGGER.error("Failed to create an accumulo key mutation", e);
->>>>>>> 90924496
                 }
             }
         } else {

--- conflicted
+++ resolved
@@ -20,19 +20,14 @@
 import uk.gov.gchq.gaffer.accumulostore.utils.Pair;
 import uk.gov.gchq.gaffer.commonutil.iterable.CloseableIterable;
 import uk.gov.gchq.gaffer.data.element.Element;
-<<<<<<< HEAD
 import uk.gov.gchq.gaffer.data.element.id.ElementId;
-import uk.gov.gchq.gaffer.operation.graph.AbstractSeededGraphGetIterable;
-=======
 import uk.gov.gchq.gaffer.data.elementdefinition.view.View;
 import uk.gov.gchq.gaffer.operation.Operation;
 import uk.gov.gchq.gaffer.operation.Options;
-import uk.gov.gchq.gaffer.operation.data.ElementSeed;
 import uk.gov.gchq.gaffer.operation.graph.SeededGraphFilters;
 import uk.gov.gchq.gaffer.operation.io.IterableInputIterableOutput;
 import uk.gov.gchq.gaffer.operation.serialisation.TypeReferenceImpl;
 import java.util.Map;
->>>>>>> 460f2b3d
 
 /**
  * A <code>SummariseGroupOverRanges</code> operation will return an
@@ -42,37 +37,25 @@
  * For this reason it is recommended your provided ranges do not over-lap as you will be unable to tell for a given result which range the result is from.
  * Standard filtering will still occur before the final aggregation of the vertices.
  */
-<<<<<<< HEAD
-public class SummariseGroupOverRanges<I_TYPE extends Pair<? extends ElementId>, E extends Element> extends GetElementsInRanges<I_TYPE, E> {
-    public abstract static class BaseBuilder<I_TYPE extends Pair<? extends ElementId>, E extends Element, CHILD_CLASS extends BaseBuilder<I_TYPE, E, ?>>
-            extends AbstractSeededGraphGetIterable.BaseBuilder<SummariseGroupOverRanges<I_TYPE, E>, I_TYPE, E, CHILD_CLASS> {
-        public BaseBuilder() {
-            super(new SummariseGroupOverRanges<>());
-        }
-    }
-
-    public static final class Builder<I_TYPE extends Pair<? extends ElementId>, E extends Element>
-            extends BaseBuilder<I_TYPE, E, Builder<I_TYPE, E>> {
-=======
 public class SummariseGroupOverRanges
         implements Operation,
-        IterableInputIterableOutput<Pair<ElementSeed>, Element>,
+        IterableInputIterableOutput<Pair<ElementId>, Element>,
         SeededGraphFilters,
         Options {
 
-    private Iterable<Pair<ElementSeed>> input;
+    private Iterable<Pair<ElementId>> input;
     private IncludeIncomingOutgoingType inOutType;
     private View view;
     private DirectedType directedType;
     private Map<String, String> options;
 
     @Override
-    public Iterable<Pair<ElementSeed>> getInput() {
+    public Iterable<Pair<ElementId>> getInput() {
         return input;
     }
 
     @Override
-    public void setInput(final Iterable<Pair<ElementSeed>> input) {
+    public void setInput(final Iterable<Pair<ElementId>> input) {
         this.input = input;
     }
 
@@ -125,10 +108,9 @@
     public void setOptions(final Map<String, String> options) {
         this.options = options;
     }
->>>>>>> 460f2b3d
 
     public static class Builder extends Operation.BaseBuilder<SummariseGroupOverRanges, Builder>
-            implements IterableInputIterableOutput.Builder<SummariseGroupOverRanges, Pair<ElementSeed>, Element, Builder>,
+            implements IterableInputIterableOutput.Builder<SummariseGroupOverRanges, Pair<ElementId>, Element, Builder>,
             SeededGraphFilters.Builder<SummariseGroupOverRanges, Builder>,
             Options.Builder<SummariseGroupOverRanges, Builder> {
         public Builder() {

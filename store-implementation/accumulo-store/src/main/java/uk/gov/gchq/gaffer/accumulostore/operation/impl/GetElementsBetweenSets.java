/*
 * Copyright 2016 Crown Copyright
 *
 * Licensed under the Apache License, Version 2.0 (the "License");
 * you may not use this file except in compliance with the License.
 * You may obtain a copy of the License at
 *
 *     http://www.apache.org/licenses/LICENSE-2.0
 *
 * Unless required by applicable law or agreed to in writing, software
 * distributed under the License is distributed on an "AS IS" BASIS,
 * WITHOUT WARRANTIES OR CONDITIONS OF ANY KIND, either express or implied.
 * See the License for the specific language governing permissions and
 * limitations under the License.
 */

package uk.gov.gchq.gaffer.accumulostore.operation.impl;

import com.fasterxml.jackson.annotation.JsonTypeInfo;
import com.fasterxml.jackson.core.type.TypeReference;
import uk.gov.gchq.gaffer.accumulostore.operation.MultiInputB;
import uk.gov.gchq.gaffer.commonutil.iterable.CloseableIterable;
import uk.gov.gchq.gaffer.data.element.Element;
import uk.gov.gchq.gaffer.data.element.id.EntityId;
import uk.gov.gchq.gaffer.data.elementdefinition.view.View;
import uk.gov.gchq.gaffer.operation.Operation;
import uk.gov.gchq.gaffer.operation.Options;
import uk.gov.gchq.gaffer.operation.SeedMatching;
import uk.gov.gchq.gaffer.operation.graph.SeededGraphFilters;
import uk.gov.gchq.gaffer.operation.io.InputOutput;
import uk.gov.gchq.gaffer.operation.io.MultiInput;
import uk.gov.gchq.gaffer.operation.serialisation.TypeReferenceImpl;
import java.util.Map;

/**
 * Given two sets of {@link uk.gov.gchq.gaffer.data.element.id.EntityId}s, called A and B,
 * this retrieves all {@link uk.gov.gchq.gaffer.data.element.Edge}s where one end is in set
 * A and the other is in set B and also returns
 * {@link uk.gov.gchq.gaffer.data.element.Entity}s for
 * {@link uk.gov.gchq.gaffer.data.element.id.EntityId}s in set A.
 */
public class GetElementsBetweenSets implements
        Operation,
<<<<<<< HEAD
        IterableInputIterableOutput<EntityId, Element>,
        IterableInputB<EntityId>,
=======
        InputOutput<Iterable<? extends EntitySeed>, CloseableIterable<? extends Element>>,
        MultiInput<EntitySeed>,
        MultiInputB<EntitySeed>,
>>>>>>> 24359f4d
        SeededGraphFilters,
        SeedMatching,
        Options {
    private SeedMatchingType seedMatching;
    private View view;
    private IncludeIncomingOutgoingType inOutType;
    private DirectedType directedType;
<<<<<<< HEAD
    private Iterable<EntityId> input;
    private Iterable<EntityId> inputB;
=======
    private Iterable<? extends EntitySeed> input;
    private Iterable<? extends EntitySeed> inputB;
>>>>>>> 24359f4d
    private Map<String, String> options;

    /**
     * @param seedMatching a {@link SeedMatchingType} describing how the seeds should be
     *                     matched to the identifiers in the graph.
     * @see SeedMatchingType
     */
    public void setSeedMatching(final SeedMatchingType seedMatching) {
        this.seedMatching = seedMatching;
    }

    public SeedMatchingType getSeedMatching() {
        return seedMatching;
    }

    @Override
    public IncludeIncomingOutgoingType getIncludeIncomingOutGoing() {
        return inOutType;
    }

    @Override
    public void setIncludeIncomingOutGoing(final IncludeIncomingOutgoingType inOutType) {
        this.inOutType = inOutType;
    }

    @Override
    public View getView() {
        return view;
    }

    @Override
    public void setView(final View view) {
        this.view = view;
    }

    @Override
    public DirectedType getDirectedType() {
        return directedType;
    }

    @Override
    public void setDirectedType(final DirectedType directedType) {
        this.directedType = directedType;
    }

    @Override
<<<<<<< HEAD
    public Iterable<EntityId> getInput() {
=======
    public Iterable<? extends EntitySeed> getInput() {
>>>>>>> 24359f4d
        return input;
    }

    @Override
<<<<<<< HEAD
    public void setInput(final Iterable<EntityId> input) {
=======
    public void setInput(final Iterable<? extends EntitySeed> input) {
>>>>>>> 24359f4d
        this.input = input;
    }

    @JsonTypeInfo(use = JsonTypeInfo.Id.CLASS, include = JsonTypeInfo.As.EXISTING_PROPERTY, property = "class")
    @Override
    public Object[] createInputArray() {
        return MultiInput.super.createInputArray();
    }

    @JsonTypeInfo(use = JsonTypeInfo.Id.CLASS, include = JsonTypeInfo.As.EXISTING_PROPERTY, property = "class")
    @Override
    public Object[] createInputBArray() {
        return MultiInputB.super.createInputBArray();
    }

    @Override
    public TypeReference<CloseableIterable<? extends Element>> getOutputTypeReference() {
        return new TypeReferenceImpl.CloseableIterableElement();
    }

    @Override
    public Map<String, String> getOptions() {
        return options;
    }

    @Override
    public void setOptions(final Map<String, String> options) {
        this.options = options;
    }

    @Override
<<<<<<< HEAD
    public Iterable<EntityId> getInputB() {
=======
    public Iterable<? extends EntitySeed> getInputB() {
>>>>>>> 24359f4d
        return inputB;
    }

    @Override
<<<<<<< HEAD
    public void setInputB(final Iterable<EntityId> inputB) {
=======
    public void setInputB(final Iterable<? extends EntitySeed> inputB) {
>>>>>>> 24359f4d
        this.inputB = inputB;
    }

    public static class Builder extends Operation.BaseBuilder<GetElementsBetweenSets, Builder>
<<<<<<< HEAD
            implements IterableInputIterableOutput.Builder<GetElementsBetweenSets, EntityId, Element, Builder>,
            IterableInputB.Builder<GetElementsBetweenSets, EntityId, Builder>,
=======
            implements InputOutput.Builder<GetElementsBetweenSets, Iterable<? extends EntitySeed>, CloseableIterable<? extends Element>, Builder>,
            MultiInput.Builder<GetElementsBetweenSets, EntitySeed, Builder>,
            MultiInputB.Builder<GetElementsBetweenSets, EntitySeed, Builder>,
>>>>>>> 24359f4d
            SeededGraphFilters.Builder<GetElementsBetweenSets, Builder>,
            SeedMatching.Builder<GetElementsBetweenSets, Builder>,
            Options.Builder<GetElementsBetweenSets, Builder> {
        public Builder() {
            super(new GetElementsBetweenSets());
        }
    }
}<|MERGE_RESOLUTION|>--- conflicted
+++ resolved
@@ -41,14 +41,9 @@
  */
 public class GetElementsBetweenSets implements
         Operation,
-<<<<<<< HEAD
-        IterableInputIterableOutput<EntityId, Element>,
-        IterableInputB<EntityId>,
-=======
-        InputOutput<Iterable<? extends EntitySeed>, CloseableIterable<? extends Element>>,
-        MultiInput<EntitySeed>,
-        MultiInputB<EntitySeed>,
->>>>>>> 24359f4d
+        InputOutput<Iterable<? extends EntityId>, CloseableIterable<? extends Element>>,
+        MultiInput<EntityId>,
+        MultiInputB<EntityId>,
         SeededGraphFilters,
         SeedMatching,
         Options {
@@ -56,13 +51,8 @@
     private View view;
     private IncludeIncomingOutgoingType inOutType;
     private DirectedType directedType;
-<<<<<<< HEAD
-    private Iterable<EntityId> input;
-    private Iterable<EntityId> inputB;
-=======
-    private Iterable<? extends EntitySeed> input;
-    private Iterable<? extends EntitySeed> inputB;
->>>>>>> 24359f4d
+    private Iterable<? extends EntityId> input;
+    private Iterable<? extends EntityId> inputB;
     private Map<String, String> options;
 
     /**
@@ -109,20 +99,12 @@
     }
 
     @Override
-<<<<<<< HEAD
-    public Iterable<EntityId> getInput() {
-=======
-    public Iterable<? extends EntitySeed> getInput() {
->>>>>>> 24359f4d
+    public Iterable<? extends EntityId> getInput() {
         return input;
     }
 
     @Override
-<<<<<<< HEAD
-    public void setInput(final Iterable<EntityId> input) {
-=======
-    public void setInput(final Iterable<? extends EntitySeed> input) {
->>>>>>> 24359f4d
+    public void setInput(final Iterable<? extends EntityId> input) {
         this.input = input;
     }
 
@@ -154,32 +136,19 @@
     }
 
     @Override
-<<<<<<< HEAD
-    public Iterable<EntityId> getInputB() {
-=======
-    public Iterable<? extends EntitySeed> getInputB() {
->>>>>>> 24359f4d
+    public Iterable<? extends EntityId> getInputB() {
         return inputB;
     }
 
     @Override
-<<<<<<< HEAD
-    public void setInputB(final Iterable<EntityId> inputB) {
-=======
-    public void setInputB(final Iterable<? extends EntitySeed> inputB) {
->>>>>>> 24359f4d
+    public void setInputB(final Iterable<? extends EntityId> inputB) {
         this.inputB = inputB;
     }
 
     public static class Builder extends Operation.BaseBuilder<GetElementsBetweenSets, Builder>
-<<<<<<< HEAD
-            implements IterableInputIterableOutput.Builder<GetElementsBetweenSets, EntityId, Element, Builder>,
-            IterableInputB.Builder<GetElementsBetweenSets, EntityId, Builder>,
-=======
-            implements InputOutput.Builder<GetElementsBetweenSets, Iterable<? extends EntitySeed>, CloseableIterable<? extends Element>, Builder>,
-            MultiInput.Builder<GetElementsBetweenSets, EntitySeed, Builder>,
-            MultiInputB.Builder<GetElementsBetweenSets, EntitySeed, Builder>,
->>>>>>> 24359f4d
+            implements InputOutput.Builder<GetElementsBetweenSets, Iterable<? extends EntityId>, CloseableIterable<? extends Element>, Builder>,
+            MultiInput.Builder<GetElementsBetweenSets, EntityId, Builder>,
+            MultiInputB.Builder<GetElementsBetweenSets, EntityId, Builder>,
             SeededGraphFilters.Builder<GetElementsBetweenSets, Builder>,
             SeedMatching.Builder<GetElementsBetweenSets, Builder>,
             Options.Builder<GetElementsBetweenSets, Builder> {

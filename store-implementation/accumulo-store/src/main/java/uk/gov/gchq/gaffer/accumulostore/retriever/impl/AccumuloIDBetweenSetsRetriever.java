/*
 * Copyright 2016 Crown Copyright
 *
 * Licensed under the Apache License, Version 2.0 (the "License");
 * you may not use this file except in compliance with the License.
 * You may obtain a copy of the License at
 *
 *     http://www.apache.org/licenses/LICENSE-2.0
 *
 * Unless required by applicable law or agreed to in writing, software
 * distributed under the License is distributed on an "AS IS" BASIS,
 * WITHOUT WARRANTIES OR CONDITIONS OF ANY KIND, either express or implied.
 * See the License for the specific language governing permissions and
 * limitations under the License.
 */

package uk.gov.gchq.gaffer.accumulostore.retriever.impl;

import org.apache.accumulo.core.client.IteratorSetting;
import org.apache.hadoop.util.bloom.BloomFilter;
import org.apache.hadoop.util.bloom.Key;
import uk.gov.gchq.gaffer.accumulostore.AccumuloStore;
import uk.gov.gchq.gaffer.accumulostore.key.exception.AccumuloElementConversionException;
import uk.gov.gchq.gaffer.accumulostore.operation.impl.GetElementsBetweenSets;
import uk.gov.gchq.gaffer.accumulostore.retriever.AccumuloSetRetriever;
import uk.gov.gchq.gaffer.accumulostore.retriever.RetrieverException;
import uk.gov.gchq.gaffer.accumulostore.utils.BloomFilterUtils;
import uk.gov.gchq.gaffer.data.element.Edge;
import uk.gov.gchq.gaffer.data.element.Element;
import uk.gov.gchq.gaffer.data.element.Entity;
import uk.gov.gchq.gaffer.data.element.id.EntityId;
import uk.gov.gchq.gaffer.store.StoreException;
import uk.gov.gchq.gaffer.user.User;
import java.util.Iterator;
import java.util.Set;

/**
 * Given two sets of {@link uk.gov.gchq.gaffer.data.element.id.EntityId}s, called A and B,
 * this retrieves all {@link uk.gov.gchq.gaffer.data.element.Edge}s where one end is in set
 * A and the other is in set B and also returns
 * {@link uk.gov.gchq.gaffer.data.element.Entity}s for
 * {@link uk.gov.gchq.gaffer.data.element.id.EntityId}s in set A.
 * <p>
 * This is done by querying for set A, and uses a
 * {@link org.apache.hadoop.util.bloom.BloomFilter}s in a filtering iterator to
 * identify edges that are likely to be between a member of set A and a member
 * of set B. Only these edges are returned to the client, and this reduces the
 * amount of data sent to the client.
 * <p>
 * This operates in two modes. In the first mode the seeds from both sets A and
 * B are loaded into memory (client-side). The seeds from set B are loaded into
 * a {@link org.apache.hadoop.util.bloom.BloomFilter}. This is passed to the
 * iterators to filter out all edges for which the non-query end is definitely
 * not in set B. A secondary check is done within this class to check that the
 * edge is definitely between elements of the set (this defeats any false
 * positives, i.e. edges that passed the
 * {@link org.apache.hadoop.util.bloom.BloomFilter} check in the iterators).
 * This secondary check uses the in memory set of seeds (and hence there are
 * guaranteed to be no false positives returned to the user).
 * <p>
 * In the second mode, where there are too many seeds to be loaded into memory,
 * the seeds in set A are queried for in batches. The seeds in set B are loaded
 * into two {@link org.apache.hadoop.util.bloom.BloomFilter}s. The first of
 * these is relatively small and is passed to the filtering iterator to filter
 * out edges that are definitely not to set B. The second, larger,
 * {@link org.apache.hadoop.util.bloom.BloomFilter} is used client-side to
 * further reduce the chances of false positives making it to the user.
 */
<<<<<<< HEAD
public class AccumuloIDBetweenSetsRetriever extends AccumuloSetRetriever {
    private Iterable<EntityId> seedSetA;
    private Iterable<EntityId> seedSetB;
    private Iterator<EntityId> seedSetAIter;
    private Iterator<EntityId> seedSetBIter;


    public AccumuloIDBetweenSetsRetriever(final AccumuloStore store,
                                          final AbstractAccumuloTwoSetSeededOperation<EntityId, ?> operation,
=======
public class AccumuloIDBetweenSetsRetriever extends AccumuloSetRetriever<GetElementsBetweenSets> {
    private Iterable<EntitySeed> seedSetA;
    private Iterable<EntitySeed> seedSetB;
    private Iterator<EntitySeed> seedSetAIter;
    private Iterator<EntitySeed> seedSetBIter;


    public AccumuloIDBetweenSetsRetriever(final AccumuloStore store,
                                          final GetElementsBetweenSets operation,
>>>>>>> 460f2b3d
                                          final User user,
                                          final IteratorSetting... iteratorSettings) throws StoreException {
        this(store, operation, user, false, iteratorSettings);
    }

    public AccumuloIDBetweenSetsRetriever(final AccumuloStore store,
<<<<<<< HEAD
                                          final AbstractAccumuloTwoSetSeededOperation<EntityId, ?> operation,
=======
                                          final GetElementsBetweenSets operation,
>>>>>>> 460f2b3d
                                          final User user,
                                          final boolean readEntriesIntoMemory,
                                          final IteratorSetting... iteratorSettings) throws StoreException {
        super(store, operation, user, readEntriesIntoMemory, iteratorSettings);
        setSeeds(operation.getInput(), operation.getInputB());
    }

    private void setSeeds(final Iterable<EntityId> setA, final Iterable<EntityId> setB) {
        this.seedSetA = setA;
        this.seedSetB = setB;
    }

    @Override
    protected boolean hasSeeds() {
        seedSetAIter = seedSetA.iterator();
        seedSetBIter = seedSetB.iterator();
        return seedSetAIter.hasNext() && seedSetBIter.hasNext();
    }

    @Override
    protected ElementIteratorReadIntoMemory createElementIteratorReadIntoMemory() throws RetrieverException {
        return new ElementIteratorReadIntoMemory();
    }

    @Override
    protected ElementIteratorFromBatches createElementIteratorFromBatches() throws RetrieverException {
        return new ElementIteratorFromBatches();
    }

    private class ElementIteratorReadIntoMemory extends AbstractElementIteratorReadIntoMemory {
        private final Set<Object> verticesA;
        private final Set<Object> verticesB;

        ElementIteratorReadIntoMemory() throws RetrieverException {
            verticesA = extractVertices(seedSetAIter);
            verticesB = extractVertices(seedSetBIter);

            // Create Bloom filter, read through set of entities B and add them
            // to Bloom filter
            final BloomFilter filter = BloomFilterUtils.getBloomFilter(store.getProperties().getFalsePositiveRate(),
                    verticesB.size(), store.getProperties().getMaxBloomFilterToPassToAnIterator());
            addToBloomFilter(verticesB, filter);
            initialise(filter);
        }

        /**
         * @param source      the element source identifier
         * @param destination the element destination identifier
         * @return True if the source and destination contained in the provided seed sets
         */
        @Override
        protected boolean checkIfBothEndsInSet(final Object source, final Object destination) {
            return verticesA.contains(source) && verticesB.contains(destination)
                    || verticesB.contains(source) && verticesA.contains(destination);
        }
    }

    private class ElementIteratorFromBatches extends AbstractElementIteratorFromBatches {
        ElementIteratorFromBatches() throws RetrieverException {
            addToBloomFilter(seedSetBIter, filter, clientSideFilter);
            idsAIterator = seedSetAIter;
            updateScanner();
        }

        @Override
        protected void updateBloomFilterIfRequired(final EntityId seed) throws RetrieverException {
            // no action required.
        }

        protected boolean secondaryCheck(final Element elm) {
            if (Entity.class.isInstance(elm)) {
                return true;
            }
            final Edge edge = (Edge) elm;
            final Object source = edge.getSource();
            final Object destination = edge.getDestination();
            final boolean sourceIsInCurrent = currentSeeds.contains(source);
            boolean destMatchesClientFilter;
            try {
                destMatchesClientFilter = clientSideFilter.membershipTest(
                        new Key(elementConverter.serialiseVertex(destination)));
            } catch (final AccumuloElementConversionException e) {
                return false;
            }
            if (sourceIsInCurrent && destMatchesClientFilter) {
                return true;
            }
            final boolean destIsInCurrent = currentSeeds.contains(destination);
            boolean sourceMatchesClientFilter;
            try {
                sourceMatchesClientFilter = clientSideFilter.membershipTest(
                        new Key(elementConverter.serialiseVertex(source)));
            } catch (final AccumuloElementConversionException e) {
                return false;
            }
            return (destIsInCurrent && sourceMatchesClientFilter);
        }
    }
}<|MERGE_RESOLUTION|>--- conflicted
+++ resolved
@@ -66,8 +66,7 @@
  * {@link org.apache.hadoop.util.bloom.BloomFilter} is used client-side to
  * further reduce the chances of false positives making it to the user.
  */
-<<<<<<< HEAD
-public class AccumuloIDBetweenSetsRetriever extends AccumuloSetRetriever {
+public class AccumuloIDBetweenSetsRetriever extends AccumuloSetRetriever<GetElementsBetweenSets> {
     private Iterable<EntityId> seedSetA;
     private Iterable<EntityId> seedSetB;
     private Iterator<EntityId> seedSetAIter;
@@ -75,29 +74,14 @@
 
 
     public AccumuloIDBetweenSetsRetriever(final AccumuloStore store,
-                                          final AbstractAccumuloTwoSetSeededOperation<EntityId, ?> operation,
-=======
-public class AccumuloIDBetweenSetsRetriever extends AccumuloSetRetriever<GetElementsBetweenSets> {
-    private Iterable<EntitySeed> seedSetA;
-    private Iterable<EntitySeed> seedSetB;
-    private Iterator<EntitySeed> seedSetAIter;
-    private Iterator<EntitySeed> seedSetBIter;
-
-
-    public AccumuloIDBetweenSetsRetriever(final AccumuloStore store,
                                           final GetElementsBetweenSets operation,
->>>>>>> 460f2b3d
                                           final User user,
                                           final IteratorSetting... iteratorSettings) throws StoreException {
         this(store, operation, user, false, iteratorSettings);
     }
 
     public AccumuloIDBetweenSetsRetriever(final AccumuloStore store,
-<<<<<<< HEAD
-                                          final AbstractAccumuloTwoSetSeededOperation<EntityId, ?> operation,
-=======
                                           final GetElementsBetweenSets operation,
->>>>>>> 460f2b3d
                                           final User user,
                                           final boolean readEntriesIntoMemory,
                                           final IteratorSetting... iteratorSettings) throws StoreException {

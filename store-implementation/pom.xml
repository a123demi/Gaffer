<?xml version="1.0" encoding="UTF-8"?>
<!--
  ~ Copyright 2016 Crown Copyright
  ~
  ~ Licensed under the Apache License, Version 2.0 (the "License");
  ~ you may not use this file except in compliance with the License.
  ~ You may obtain a copy of the License at
  ~
  ~     http://www.apache.org/licenses/LICENSE-2.0
  ~
  ~ Unless required by applicable law or agreed to in writing, software
  ~ distributed under the License is distributed on an "AS IS" BASIS,
  ~ WITHOUT WARRANTIES OR CONDITIONS OF ANY KIND, either express or implied.
  ~ See the License for the specific language governing permissions and
  ~ limitations under the License.
  -->

<project xmlns="http://maven.apache.org/POM/4.0.0"
         xmlns:xsi="http://www.w3.org/2001/XMLSchema-instance"
         xsi:schemaLocation="http://maven.apache.org/POM/4.0.0 http://maven.apache.org/xsd/maven-4.0.0.xsd">
    <parent>
<<<<<<< HEAD
        <artifactId>gaffer2</artifactId>
        <groupId>uk.gov.gchq.gaffer</groupId>
        <version>0.4.8-SNAPSHOT</version>
=======
        <groupId>gaffer</groupId>
        <artifactId>gaffer2</artifactId>
        <version>0.4.7.1-SNAPSHOT</version>
>>>>>>> 35b8aa4b
    </parent>
    <modelVersion>4.0.0</modelVersion>

    <artifactId>store-implementation</artifactId>
    <packaging>pom</packaging>

    <modules>
        <module>accumulo-store</module>
        <module>array-list-store</module>
    </modules>


</project><|MERGE_RESOLUTION|>--- conflicted
+++ resolved
@@ -19,15 +19,9 @@
          xmlns:xsi="http://www.w3.org/2001/XMLSchema-instance"
          xsi:schemaLocation="http://maven.apache.org/POM/4.0.0 http://maven.apache.org/xsd/maven-4.0.0.xsd">
     <parent>
-<<<<<<< HEAD
+        <groupId>uk.gov.gchq.gaffer</groupId>
         <artifactId>gaffer2</artifactId>
-        <groupId>uk.gov.gchq.gaffer</groupId>
         <version>0.4.8-SNAPSHOT</version>
-=======
-        <groupId>gaffer</groupId>
-        <artifactId>gaffer2</artifactId>
-        <version>0.4.7.1-SNAPSHOT</version>
->>>>>>> 35b8aa4b
     </parent>
     <modelVersion>4.0.0</modelVersion>
 

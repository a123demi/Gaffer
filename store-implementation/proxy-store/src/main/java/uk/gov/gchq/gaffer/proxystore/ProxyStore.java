/*
 * Copyright 2016-2017 Crown Copyright
 *
 * Licensed under the Apache License, Version 2.0 (the "License");
 * you may not use this file except in compliance with the License.
 * You may obtain a copy of the License at
 *
 *     http://www.apache.org/licenses/LICENSE-2.0
 *
 * Unless required by applicable law or agreed to in writing, software
 * distributed under the License is distributed on an "AS IS" BASIS,
 * WITHOUT WARRANTIES OR CONDITIONS OF ANY KIND, either express or implied.
 * See the License for the specific language governing permissions and
 * limitations under the License.
 */

package uk.gov.gchq.gaffer.proxystore;

import com.fasterxml.jackson.core.type.TypeReference;
import edu.umd.cs.findbugs.annotations.SuppressFBWarnings;
import org.glassfish.jersey.client.ClientProperties;
import org.slf4j.Logger;
import org.slf4j.LoggerFactory;
import uk.gov.gchq.gaffer.commonutil.CommonConstants;
<<<<<<< HEAD
import uk.gov.gchq.gaffer.commonutil.iterable.CloseableIterable;
import uk.gov.gchq.gaffer.data.element.Element;
import uk.gov.gchq.gaffer.data.element.id.ElementId;
import uk.gov.gchq.gaffer.data.element.id.EntityId;
=======
>>>>>>> 460f2b3d
import uk.gov.gchq.gaffer.exception.SerialisationException;
import uk.gov.gchq.gaffer.jobtracker.JobDetail;
import uk.gov.gchq.gaffer.jsonserialisation.JSONSerialiser;
import uk.gov.gchq.gaffer.operation.Operation;
import uk.gov.gchq.gaffer.operation.OperationChain;
import uk.gov.gchq.gaffer.operation.OperationException;
import uk.gov.gchq.gaffer.operation.impl.add.AddElements;
import uk.gov.gchq.gaffer.operation.impl.get.GetAdjacentIds;
import uk.gov.gchq.gaffer.operation.impl.get.GetAllElements;
import uk.gov.gchq.gaffer.operation.impl.get.GetElements;
import uk.gov.gchq.gaffer.operation.serialisation.TypeReferenceImpl;
import uk.gov.gchq.gaffer.store.Context;
import uk.gov.gchq.gaffer.store.Store;
import uk.gov.gchq.gaffer.store.StoreException;
import uk.gov.gchq.gaffer.store.StoreProperties;
import uk.gov.gchq.gaffer.store.StoreTrait;
import uk.gov.gchq.gaffer.store.TypeReferenceStoreImpl;
import uk.gov.gchq.gaffer.store.operation.handler.OperationHandler;
import uk.gov.gchq.gaffer.store.schema.Schema;
import uk.gov.gchq.gaffer.user.User;
import javax.ws.rs.client.Client;
import javax.ws.rs.client.ClientBuilder;
import javax.ws.rs.client.Entity;
import javax.ws.rs.client.Invocation;
import javax.ws.rs.client.Invocation.Builder;
import javax.ws.rs.core.MediaType;
import javax.ws.rs.core.Response;
import java.io.UnsupportedEncodingException;
import java.net.URL;
import java.util.Collections;
import java.util.HashSet;
import java.util.LinkedHashMap;
import java.util.Set;


public class ProxyStore extends Store {
    private static final Logger LOGGER = LoggerFactory.getLogger(ProxyStore.class);
    private JSONSerialiser jsonSerialiser;
    private Client client;
    private Set<StoreTrait> traits;
    private Schema schema;
    private Set<Class<? extends Operation>> supportedOperations;

    @SuppressFBWarnings(value = "BC_UNCONFIRMED_CAST", justification = "The properties should always be ProxyProperties")
    @Override
    public void initialise(final Schema unusedSchema, final StoreProperties properties) throws StoreException {
        final ProxyProperties proxyProps = (ProxyProperties) properties;
        jsonSerialiser = proxyProps.getJsonSerialiser();

        client = createClient(proxyProps);
        schema = fetchSchema(proxyProps);
        traits = fetchTraits(proxyProps);
        supportedOperations = fetchOperations(proxyProps);

        super.initialise(schema, proxyProps);
        checkDelegateStoreStatus(proxyProps);
    }

    protected void checkDelegateStoreStatus(final ProxyProperties proxyProps) throws StoreException {
        final URL url = proxyProps.getGafferUrl("status");
        final LinkedHashMap status = doGet(url, new TypeReferenceImpl.Map(), null);
        LOGGER.info("Delegate REST API status: " + status.get("description"));
    }

    protected Set<Class<? extends Operation>> fetchOperations(final ProxyProperties proxyProps) throws StoreException {
        final URL url = proxyProps.getGafferUrl("graph/operations");
        return (Set) Collections.unmodifiableSet(doGet(url, new TypeReferenceImpl.Operations(), null));
    }

    @Override
    public Set<Class<? extends Operation>> getSupportedOperations() {
        return supportedOperations;
    }

    @Override
    public boolean isSupported(final Class<? extends Operation> operationClass) {
        return supportedOperations.contains(operationClass);
    }

    protected Set<StoreTrait> fetchTraits(final ProxyProperties proxyProps) throws StoreException {
        final URL url = proxyProps.getGafferUrl("graph/storeTraits");
        Set<StoreTrait> newTraits = doGet(url, new TypeReferenceStoreImpl.StoreTraits(), null);
        if (null == newTraits) {
            newTraits = new HashSet<>(0);
        } else {
            // This proxy store cannot handle visibility due to the simple rest api using a default user.
            newTraits.remove(StoreTrait.VISIBILITY);
        }
        return newTraits;
    }

    protected Schema fetchSchema(final ProxyProperties proxyProps) throws
            StoreException {
        final URL url = proxyProps.getGafferUrl("graph/schema");
        return doGet(url, new TypeReferenceStoreImpl.Schema(), null);
    }

    @Override
    public JobDetail executeJob(final OperationChain<?> operationChain, final User user) throws OperationException {
        final URL url = getProperties().getGafferUrl("graph/jobs/doOperation");
        try {
            return doPost(url, operationChain, new TypeReferenceImpl.JobDetail(), new Context(user));
        } catch (final StoreException e) {
            throw new OperationException(e.getMessage(), e);
        }
    }

    @Override
    protected <O> O handleOperationChain(
            final OperationChain<O> operationChain, final Context context)
            throws OperationException {
        return executeOpChainViaUrl(operationChain, context);
    }

    protected <O> O executeOpChainViaUrl(
            final OperationChain<O> operationChain, final Context context)
            throws OperationException {
        final String opChainJson;
        try {
            opChainJson = new String(jsonSerialiser.serialise(operationChain), CommonConstants.UTF_8);
        } catch (final UnsupportedEncodingException | SerialisationException e) {
            throw new OperationException("Unable to serialise operation chain into JSON.", e);
        }

        final URL url = getProperties().getGafferUrl("graph/doOperation");
        try {
            return doPost(url, opChainJson, operationChain.getOutputTypeReference(), context);
        } catch (final StoreException e) {
            throw new OperationException(e.getMessage(), e);
        }
    }

    protected <O> O doPost(final URL url, final Object body,
                           final TypeReference<O> outputType,
                           final Context context) throws StoreException {
        try {
            return doPost(url, new String(jsonSerialiser.serialise(body), CommonConstants.UTF_8), outputType, context);
        } catch (SerialisationException | UnsupportedEncodingException e) {
            throw new StoreException("Unable to serialise body of request into json.", e);
        }
    }

    protected <O> O doPost(final URL url, final String jsonBody,
                           final TypeReference<O> clazz,
                           final Context context) throws StoreException {


        final Builder request = createRequest(jsonBody, url, context);
        final Response response;
        try {
            response = request.post(Entity.json(jsonBody));
        } catch (final Exception e) {
            throw new StoreException("Failed to execute post via " +
                    "the Gaffer URL " + url.toExternalForm(), e);
        }

        return handleResponse(response, clazz);
    }

    protected <O> O doGet(final URL url,
                          final TypeReference<O> outputTypeReference, final Context context)
            throws StoreException {
        final Invocation.Builder request = createRequest(null, url, context);
        final Response response;
        try {
            response = request.get();
        } catch (final Exception e) {
            throw new StoreException("Request failed to execute via url "
                    + url.toExternalForm(), e);
        }

        return handleResponse(response, outputTypeReference);
    }

    protected <O> O handleResponse(final Response response,
                                   final TypeReference<O> outputTypeReference)
            throws StoreException {
        final String outputJson = response.hasEntity() ? response.readEntity(String.class) : null;
        if (200 != response.getStatus() && 204 != response.getStatus()) {
            LOGGER.warn("Gaffer bad status " + response.getStatus());
            LOGGER.warn("Detail: " + outputJson);
            throw new StoreException("Delegate Gaffer store returned status: " + response.getStatus() + ". Response content was: " + outputJson);
        }

        O output = null;
        if (null != outputJson) {
            try {
                output = deserialise(outputJson, outputTypeReference);
            } catch (final SerialisationException e) {
                throw new StoreException(e.getMessage(), e);
            }
        }

        return output;
    }

    protected Builder createRequest(final String body, final URL url, final Context context) {
        final Invocation.Builder request = client.target(url.toString())
                .request();
        if (null != body) {
            request.header("Content", MediaType.APPLICATION_JSON_TYPE);
            request.build(body);
        }
        return request;
    }

    protected <O> O deserialise(final String jsonString,
                                final TypeReference<O> outputTypeReference)
            throws SerialisationException {
        final byte[] jsonBytes;
        try {
            jsonBytes = jsonString.getBytes(CommonConstants.UTF_8);
        } catch (final UnsupportedEncodingException e) {
            throw new SerialisationException(
                    "Unable to deserialise JSON: " + jsonString, e);
        }

        return jsonSerialiser.deserialise(jsonBytes, outputTypeReference);
    }

    @SuppressFBWarnings(value = "BC_UNCONFIRMED_CAST_OF_RETURN_VALUE", justification = "The properties should always be ProxyProperties")
    @Override
    public ProxyProperties getProperties() {
        return (ProxyProperties) super.getProperties();
    }

    @Override
    protected void addAdditionalOperationHandlers() {
        // no operation handlers to add.
    }

    @Override
    public Schema getSchema() {
        return schema;
    }

    @Override
    public Set<StoreTrait> getTraits() {
        return traits;
    }

    @Override
    public boolean isValidationRequired() {
        return false;
    }

    @Override
<<<<<<< HEAD
    protected OperationHandler<GetElements<ElementId, Element>, CloseableIterable<Element>> getGetElementsHandler() {
=======
    protected OperationHandler<GetElements> getGetElementsHandler() {
>>>>>>> 460f2b3d
        return null;
    }

    @Override
    protected OperationHandler<GetAllElements> getGetAllElementsHandler() {
        return null;
    }

    @Override
<<<<<<< HEAD
    protected OperationHandler<? extends GetAdjacentIds, CloseableIterable<EntityId>> getAdjacentIdsHandler() {
=======
    protected OperationHandler<? extends GetAdjacentEntitySeeds> getAdjacentEntitySeedsHandler() {
>>>>>>> 460f2b3d
        return null;
    }

    @Override
    protected OperationHandler<? extends AddElements> getAddElementsHandler() {
        return null;
    }

    @Override
    protected Object doUnhandledOperation(final Operation operation, final Context context) {
        throw new UnsupportedOperationException("All operations should be executed via the provided Gaffer URL");
    }

    protected Client createClient(final ProxyProperties proxyProps) {
        final Client client = ClientBuilder.newClient();
        client.property(ClientProperties.CONNECT_TIMEOUT, proxyProps.getConnectTimeout());
        client.property(ClientProperties.READ_TIMEOUT, proxyProps.getReadTimeout());
        return client;
    }
}<|MERGE_RESOLUTION|>--- conflicted
+++ resolved
@@ -22,13 +22,6 @@
 import org.slf4j.Logger;
 import org.slf4j.LoggerFactory;
 import uk.gov.gchq.gaffer.commonutil.CommonConstants;
-<<<<<<< HEAD
-import uk.gov.gchq.gaffer.commonutil.iterable.CloseableIterable;
-import uk.gov.gchq.gaffer.data.element.Element;
-import uk.gov.gchq.gaffer.data.element.id.ElementId;
-import uk.gov.gchq.gaffer.data.element.id.EntityId;
-=======
->>>>>>> 460f2b3d
 import uk.gov.gchq.gaffer.exception.SerialisationException;
 import uk.gov.gchq.gaffer.jobtracker.JobDetail;
 import uk.gov.gchq.gaffer.jsonserialisation.JSONSerialiser;
@@ -276,11 +269,7 @@
     }
 
     @Override
-<<<<<<< HEAD
-    protected OperationHandler<GetElements<ElementId, Element>, CloseableIterable<Element>> getGetElementsHandler() {
-=======
     protected OperationHandler<GetElements> getGetElementsHandler() {
->>>>>>> 460f2b3d
         return null;
     }
 
@@ -290,11 +279,7 @@
     }
 
     @Override
-<<<<<<< HEAD
-    protected OperationHandler<? extends GetAdjacentIds, CloseableIterable<EntityId>> getAdjacentIdsHandler() {
-=======
-    protected OperationHandler<? extends GetAdjacentEntitySeeds> getAdjacentEntitySeedsHandler() {
->>>>>>> 460f2b3d
+    protected OperationHandler<? extends GetAdjacentIds> getAdjacentIdsHandler() {
         return null;
     }
 
